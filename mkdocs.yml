site_name: iceoryx.io
site_url: https://iceoryx.io
repo_url: https://github.com/eclipse/iceoryx
docs_dir: doc/website/
remote_branch: main
markdown_extensions:
<<<<<<< HEAD
  - pymdownx.inlinehilite
  - pymdownx.superfences
  - pymdownx.highlight
  - toc:
      permalink: 🔗
=======
  - meta
>>>>>>> 6037f524
  - markdown_include.include:
      base_path: doc
  - admonition
  - pymdownx.emoji:
      emoji_index: !!python/name:materialx.emoji.twemoji
plugins:
  - awesome-pages
  - search
theme:
  name: 'material'
extra:
  version:
    provider: mike<|MERGE_RESOLUTION|>--- conflicted
+++ resolved
@@ -4,15 +4,12 @@
 docs_dir: doc/website/
 remote_branch: main
 markdown_extensions:
-<<<<<<< HEAD
   - pymdownx.inlinehilite
   - pymdownx.superfences
   - pymdownx.highlight
   - toc:
       permalink: 🔗
-=======
   - meta
->>>>>>> 6037f524
   - markdown_include.include:
       base_path: doc
   - admonition
