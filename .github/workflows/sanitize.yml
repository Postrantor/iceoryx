# This workflow builds & runs test cases in iceoryx

name: Sanitize

# Triggers the workflow on push or pull request events but only for the master branch
on:
  push:
    branches: [ master ]
  pull_request:
    branches: [ master ]

jobs:
  clang-sanitize:
    runs-on: ubuntu-20.04

    steps:
      - name: compiler versions
        run: |
          echo $(gcc --version)
          echo $(clang --version)

      - name: Install iceoryx dependencies
        # Softwares installed in ubuntu-20.04 instance
        # https://github.com/actions/virtual-environments/blob/master/images/linux/Ubuntu2004-README.md
        run: sudo apt-get update && sudo apt-get install -y libacl1-dev libncurses5-dev

      - name: Checkout
        uses: actions/checkout@v2

      - name: Build
        run: |
          # build tests , dont run them
          $GITHUB_WORKSPACE/tools/iceoryx_build_test.sh build-strict build-all sanitize clang

      - name: Run tests
        run: |
          cd $GITHUB_WORKSPACE/build
          ../tools/run_all_tests.sh

 # This job builds & runs iceoryx tests (with sanitizer) in macos-10.15
  clang-sanitize-macos:
    runs-on: macos-latest
    # Softwares installed in macos-10.15 instance
    # https://github.com/actions/virtual-environments/blob/master/images/macos/macos-10.15-Readme.md

    # Steps represent a sequence of tasks that will be executed as part of the job
    steps:
      - name: Checkout
        uses: actions/checkout@v2

      - name: compiler version
        run: |
          echo $(clang --version)

      - name: Build and install dependencies
      # tinfo library which is required by iceoryx_introspection isn't available in mac
        run: |
          cd $GITHUB_WORKSPACE
          mkdir -p build
          cd build
          git clone https://github.com/mirror/ncurses.git
          cd ncurses
          git checkout v6.2
          ./configure  --prefix=$GITHUB_WORKSPACE/build/install/prefix/ --exec-prefix=$GITHUB_WORKSPACE/build/install/prefix/ --with-termlib
          make
          make install

      - name: Build
        run: |
          $GITHUB_WORKSPACE/tools/iceoryx_build_test.sh build-strict build-all sanitize

      - name: Run tests
        run: |
          cd $GITHUB_WORKSPACE/build
<<<<<<< HEAD
          ../tools/run_all_tests.sh asan-only
=======
          ../tools/run_all_tests.sh asan-only
>>>>>>> e6172d83
<|MERGE_RESOLUTION|>--- conflicted
+++ resolved
@@ -72,8 +72,4 @@
       - name: Run tests
         run: |
           cd $GITHUB_WORKSPACE/build
-<<<<<<< HEAD
-          ../tools/run_all_tests.sh asan-only
-=======
-          ../tools/run_all_tests.sh asan-only
->>>>>>> e6172d83
+          ../tools/run_all_tests.sh asan-only