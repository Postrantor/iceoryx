// Copyright (c) 2019 by Robert Bosch GmbH. All rights reserved.
//
// Licensed under the Apache License, Version 2.0 (the "License");
// you may not use this file except in compliance with the License.
// You may obtain a copy of the License at
//
//     http://www.apache.org/licenses/LICENSE-2.0
//
// Unless required by applicable law or agreed to in writing, software
// distributed under the License is distributed on an "AS IS" BASIS,
// WITHOUT WARRANTIES OR CONDITIONS OF ANY KIND, either express or implied.
// See the License for the specific language governing permissions and
// limitations under the License.

namespace iox
{
namespace popo
{
template <typename ReceiverPortType>
inline Subscriber_t<ReceiverPortType>::Subscriber_t() noexcept
{
}

template <typename ReceiverPortType>
<<<<<<< HEAD
inline Subscriber_t<ReceiverPortType>::Subscriber_t(const capro::ServiceDescription& service, const cxx::CString100& runnableName) noexcept
    : m_serviceDescription(service), m_receiver(runtime::PoshRuntime::getInstance().getMiddlewareReceiver(service, runnableName))
=======
inline Subscriber_t<ReceiverPortType>::Subscriber_t(const capro::ServiceDescription& service,
                                                    const cxx::CString100& runnableName) noexcept
    : m_receiver(runtime::PoshRuntime::getInstance().getMiddlewareReceiver(service, runnableName))
>>>>>>> 30085674
{
}

template <typename ReceiverPortType>
inline Subscriber_t<ReceiverPortType>::~Subscriber_t() noexcept
{
    unsetReceiveHandler();
    // TODO: Find an alternative like an RAII receive handler which
    //          is called in the dtor. You cannot expect the user to call it before destruction
    if (m_receiver)
    {
        m_receiver.destroy();
    }
}

template <typename ReceiverPortType>
inline void Subscriber_t<ReceiverPortType>::subscribe(const uint32_t cacheSize) noexcept
{
    m_subscribeDemand = true;
    uint32_t size = cacheSize;
    if (size > MAX_RECEIVER_QUEUE_CAPACITY)
    {
        LogWarn() << "Cache size for subscribe too large " << size
                  << ", limiting to MAX_RECEIVER_QUEUE_CAPACITY = " << MAX_RECEIVER_QUEUE_CAPACITY;
        size = MAX_RECEIVER_QUEUE_CAPACITY;
    }
    m_receiver.subscribe(true, size);
}

template <typename ReceiverPortType>
inline SubscriptionState Subscriber_t<ReceiverPortType>::getSubscriptionState() const noexcept
{
    if (!m_subscribeDemand)
    {
        return SubscriptionState::NOT_SUBSCRIBED;
    }
    else
    {
        if (m_receiver.isSubscribed())
        {
            return SubscriptionState::SUBSCRIBED;
        }
        else
        {
            return SubscriptionState::SUBSCRIPTION_PENDING;
        }
    }
}

template <typename ReceiverPortType>
inline void Subscriber_t<ReceiverPortType>::unsubscribe() noexcept
{
    m_receiver.unsubscribe();
    m_subscribeDemand = false;
}

template <typename ReceiverPortType>
inline void Subscriber_t<ReceiverPortType>::setReceiveHandler(ReceiveHandler_t cbHandler) noexcept
{
    // no need to guard this assignment since the thread accessing the cb
    // handler will be created later
    assert(m_callbackHandler == nullptr && "SetReceiveHandler: callback handler already set - please Unset first.");
    m_callbackHandler = cbHandler;

    // (re-)init thread & semaphore
    m_callbackSemaphore = m_receiver.GetShmSemaphore();
    if (!m_callbackSemaphore)
    {
        m_callbackHandler = nullptr;
        LogWarn() << "Shared memory semaphore could not be initialized!";
        return;
    }
    m_receiver.SetCallbackReferences(m_callbackSemaphore);

    m_callbackRunFlag = true;
    m_callbackThread = std::thread(&Subscriber_t::eventCallbackMain, this);
// name thread if possible
#ifdef __unix__
    char threadname[16];
    static uint16_t thread_index = 0u;
    snprintf(threadname, sizeof(threadname), "Receive_%d", ++thread_index);
    auto thread_handle = m_callbackThread.native_handle();
    pthread_setname_np(thread_handle, threadname); // thread name restricted to 16 chars
// (incl. '0') but name buffer needs to be at least 16 chars
#endif // __unix__
    m_callbackThreadPresent = true;
}

template <typename ReceiverPortType>
inline void Subscriber_t<ReceiverPortType>::unsetReceiveHandler() noexcept
{
    // stop callback thread
    m_callbackRunFlag = false;

    if (m_callbackSemaphore)
    {
        m_callbackSemaphore->post();
        m_receiver.UnsetCallbackReferences();
    }

    if (m_callbackThread.joinable())
    {
        m_callbackThread.join();
    }

    // no need to guard this assignment since the thread accessing the cb
    // handler has been joined already
    m_callbackHandler = nullptr;
    m_callbackThreadPresent = false;
}

template <typename ReceiverPortType>
inline void
Subscriber_t<ReceiverPortType>::overrideCallbackReference(const Subscriber_t& receiverWithRererenceToUse) noexcept
{
    const auto semaphore = receiverWithRererenceToUse.m_receiver.GetShmSemaphore();
    assert(semaphore != nullptr && "OverrideCallbackReference: source semaphore is not set");
    m_receiver.SetCallbackReferences(semaphore);
}

template <typename ReceiverPortType>
inline bool Subscriber_t<ReceiverPortType>::waitForChunk(const uint32_t timeoutMs) noexcept
{
    const auto semaphore = m_receiver.GetShmSemaphore();
    assert(semaphore != nullptr && "WaitForChunk: semaphore is not set");

    struct timespec ts;
    clock_gettime(CLOCK_REALTIME, &ts);
    ts = posix::addTimeMs(ts, timeoutMs);
    return semaphore->timedWait(&ts, true);
}

template <typename ReceiverPortType>
inline bool Subscriber_t<ReceiverPortType>::tryWaitForChunk() noexcept
{
    const auto semaphore = m_receiver.GetShmSemaphore();
    assert(semaphore != nullptr && "TryWaitForChunk: semaphore is not set");

    return semaphore->tryWait();
}

template <typename ReceiverPortType>
inline bool Subscriber_t<ReceiverPortType>::getChunk(const mepoo::ChunkHeader** chunkHeader) noexcept
{
    return (m_receiver.getChunk(*chunkHeader));
}

template <typename ReceiverPortType>
inline bool Subscriber_t<ReceiverPortType>::getChunk(const void** payload) noexcept
{
    const mepoo::ChunkHeader* chunkHeader = nullptr;
    if (m_receiver.getChunk(chunkHeader))
    {
        *payload = chunkHeader->payload();
        return true;
    }
    else
    {
        *payload = nullptr;
        return false;
    }
}

template <typename ReceiverPortType>
inline void Subscriber_t<ReceiverPortType>::deleteNewChunks() noexcept
{
    m_receiver.clearDeliveryFiFo();
}

template <typename ReceiverPortType>
inline bool Subscriber_t<ReceiverPortType>::releaseChunk(const mepoo::ChunkHeader* const chunkHeader) noexcept
{
    return m_receiver.releaseChunk(chunkHeader);
}

template <typename ReceiverPortType>
inline bool Subscriber_t<ReceiverPortType>::releaseChunk(const void* const payload) noexcept
{
    auto chunkHeader = iox::mepoo::convertPayloadPointerToChunkHeader(payload);
    return m_receiver.releaseChunk(chunkHeader);
}

template <typename ReceiverPortType>
inline bool Subscriber_t<ReceiverPortType>::hasNewChunks() const noexcept
{
    return m_receiver.newData();
}

template <typename ReceiverPortType>
inline posix::Semaphore* Subscriber_t<ReceiverPortType>::getSemaphore() const noexcept
{
    // Temporary solution as long as there is no other mechanism to request a semophore
    auto semaphore = m_receiver.GetShmSemaphore();
    assert(semaphore != nullptr && "GetSemaphore: semaphore is not set");

    return semaphore;
}

template <typename ReceiverPortType>
inline void Subscriber_t<ReceiverPortType>::setChunkReceiveSemaphore(posix::Semaphore* semaphore) noexcept
{
    m_receiver.SetCallbackReferences(semaphore);
}

template <typename ReceiverPortType>
inline bool Subscriber_t<ReceiverPortType>::isChunkReceiveSemaphoreSet() noexcept
{
    return m_receiver.AreCallbackReferencesSet();
}

template <typename ReceiverPortType>
inline void Subscriber_t<ReceiverPortType>::unsetChunkReceiveSemaphore() noexcept
{
    m_receiver.UnsetCallbackReferences();
}

template <typename ReceiverPortType>
inline void Subscriber_t<ReceiverPortType>::eventCallbackMain() noexcept
{
    while (m_callbackRunFlag)
    {
        if (m_callbackSemaphore && !m_callbackSemaphore->wait())
        {
            // TODO: error handling
        }
        // in case new data arrived during a call to the handler, we
        // might loop the outer while-loop several times without
        // actually calling the handler, just to decrease the semaphore
        // since the latest data items were already fetched by call(s)
        // to 'GetChunk' [alias 'Update' on event level]
        if (m_receiver.newData() && m_callbackRunFlag)
        {
            std::lock_guard<mutex_t> g(m_callbackHandlerMutex);

            m_callbackHandler();
        }
    }
}

template <typename ReceiverPortType>
inline capro::ServiceDescription Subscriber_t<ReceiverPortType>::getServiceDescription() const noexcept {
    return m_serviceDescription;
}

} // namespace popo
} // namespace iox<|MERGE_RESOLUTION|>--- conflicted
+++ resolved
@@ -22,14 +22,9 @@
 }
 
 template <typename ReceiverPortType>
-<<<<<<< HEAD
-inline Subscriber_t<ReceiverPortType>::Subscriber_t(const capro::ServiceDescription& service, const cxx::CString100& runnableName) noexcept
-    : m_serviceDescription(service), m_receiver(runtime::PoshRuntime::getInstance().getMiddlewareReceiver(service, runnableName))
-=======
 inline Subscriber_t<ReceiverPortType>::Subscriber_t(const capro::ServiceDescription& service,
                                                     const cxx::CString100& runnableName) noexcept
-    : m_receiver(runtime::PoshRuntime::getInstance().getMiddlewareReceiver(service, runnableName))
->>>>>>> 30085674
+    : m_serviceDescription(service), m_receiver(runtime::PoshRuntime::getInstance().getMiddlewareReceiver(service, runnableName))
 {
 }
 
