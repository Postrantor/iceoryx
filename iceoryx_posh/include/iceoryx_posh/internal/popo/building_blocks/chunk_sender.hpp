// Copyright (c) 2020 by Robert Bosch GmbH. All rights reserved.
// Copyright (c) 2021 by Apex.AI Inc. All rights reserved.
//
// Licensed under the Apache License, Version 2.0 (the "License");
// you may not use this file except in compliance with the License.
// You may obtain a copy of the License at
//
//     http://www.apache.org/licenses/LICENSE-2.0
//
// Unless required by applicable law or agreed to in writing, software
// distributed under the License is distributed on an "AS IS" BASIS,
// WITHOUT WARRANTIES OR CONDITIONS OF ANY KIND, either express or implied.
// See the License for the specific language governing permissions and
// limitations under the License.
//
// SPDX-License-Identifier: Apache-2.0
#ifndef IOX_POSH_POPO_BUILDING_BLOCKS_CHUNK_SENDER_HPP
#define IOX_POSH_POPO_BUILDING_BLOCKS_CHUNK_SENDER_HPP

#include "iceoryx_posh/internal/mepoo/shared_chunk.hpp"
#include "iceoryx_posh/internal/popo/building_blocks/chunk_distributor.hpp"
#include "iceoryx_posh/internal/popo/building_blocks/chunk_sender_data.hpp"
#include "iceoryx_posh/internal/popo/building_blocks/typed_unique_id.hpp"
#include "iceoryx_posh/mepoo/chunk_header.hpp"
#include "iceoryx_utils/cxx/expected.hpp"
#include "iceoryx_utils/cxx/helplets.hpp"
#include "iceoryx_utils/cxx/optional.hpp"
#include "iceoryx_utils/error_handling/error_handling.hpp"

namespace iox
{
namespace popo
{
enum class AllocationError
{
    INVALID_STATE,
    RUNNING_OUT_OF_CHUNKS,
    TOO_MANY_CHUNKS_ALLOCATED_IN_PARALLEL,
<<<<<<< HEAD
    INVALID_PARAMETER_FOR_CHUNK,
=======
    INVALID_CHUNK,
    INVALID_PARAMETER_FOR_PAYLOAD_OR_CUSTOM_HEADER,
    UNKNOWN
>>>>>>> 45a3f41e
};

/// @brief The ChunkSender is a building block of the shared memory communication infrastructure. It extends
/// the functionality of a ChunkDistributor with the abililty to allocate and free memory chunks.
/// For getting chunks of memory the MemoryManger is used. Together with the ChunkReceiver, they are the next
/// abstraction layer on top of ChunkDistributor and ChunkQueuePopper. The ChunkSender holds the ownership of the
/// SharedChunks and does a bookkeeping which chunks are currently passed to the user side.
template <typename ChunkSenderDataType>
class ChunkSender : public ChunkDistributor<typename ChunkSenderDataType::ChunkDistributorData_t>
{
  public:
    using MemberType_t = ChunkSenderDataType;
    using Base_t = ChunkDistributor<typename ChunkSenderDataType::ChunkDistributorData_t>;

    explicit ChunkSender(cxx::not_null<MemberType_t* const> chunkSenderDataPtr) noexcept;

    ChunkSender(const ChunkSender& other) = delete;
    ChunkSender& operator=(const ChunkSender&) = delete;
    ChunkSender(ChunkSender&& rhs) = default;
    ChunkSender& operator=(ChunkSender&& rhs) = default;
    ~ChunkSender() = default;

    /// @brief allocate a chunk, the ownership of the SharedChunk remains in the ChunkSender for being able to cleanup
    /// if the user process disappears
    /// @param[in] originId, the unique id of the entity which requested this allocate
    /// @param[in] payloadSize, size of the user payload without additional headers
    /// @param[in] payloadAlignment, alignment of the user payload
    /// @param[in] customHeaderSize, size of the custom user header; use iox::CHUNK_NO_CUSTOM_HEADER_SIZE to omit a
    /// custom header
    /// @param[in] customHeaderAlignment, alignment of the custom user header; use iox::CHUNK_NO_CUSTOM_HEADER_ALIGNMENT
    /// to omit a custom header
    /// @return on success pointer to a ChunkHeader which can be used to access the payload and header fields, error if
    /// not
    cxx::expected<mepoo::ChunkHeader*, AllocationError> tryAllocate(const UniquePortId originId,
                                                                    const uint32_t payloadSize,
                                                                    const uint32_t payloadAlignment,
                                                                    const uint32_t customHeaderSize,
                                                                    const uint32_t customHeaderAlignment) noexcept;

    /// @brief Release an allocated chunk without sending it
    /// @param[in] chunkHeader, pointer to the ChunkHeader to release
    void release(const mepoo::ChunkHeader* const chunkHeader) noexcept;

    /// @brief Send an allocated chunk to all connected ChunkQueuePopper
    /// @param[in] chunkHeader, pointer to the ChunkHeader to send
    void send(mepoo::ChunkHeader* const chunkHeader) noexcept;

    /// @brief Push an allocated chunk to the history without sending it
    /// @param[in] chunkHeader, pointer to the ChunkHeader to push to the history
    void pushToHistory(mepoo::ChunkHeader* const chunkHeader) noexcept;

    /// @brief Returns the last sent chunk if there is one
    /// @return pointer to the ChunkHeader of the last sent Chunk if there is one, empty optional if not
    cxx::optional<const mepoo::ChunkHeader*> tryGetPreviousChunk() const noexcept;

    /// @brief Release all the chunks that are currently held. Caution: Only call this if the user process is no more
    /// running E.g. This cleans up chunks that were held by a user process that died unexpectetly, for avoiding lost
    /// chunks in the system
    void releaseAll() noexcept;

  private:
    /// @brief Get the SharedChunk from the provided ChunkHeader and do all that is required to send the chunk
    /// @param[in] chunkHeader of the chunk that shall be send
    /// @param[in][out] chunk that corresponds to the chunk header
    /// @return true if there was a matching chunk with this header, false if not
    bool getChunkReadyForSend(const mepoo::ChunkHeader* const chunkHeader, mepoo::SharedChunk& chunk) noexcept;

    const MemberType_t* getMembers() const noexcept;
    MemberType_t* getMembers() noexcept;
};

} // namespace popo
} // namespace iox

#include "iceoryx_posh/internal/popo/building_blocks/chunk_sender.inl"

#endif // IOX_POSH_POPO_BUILDING_BLOCKS_CHUNK_SENDER_HPP<|MERGE_RESOLUTION|>--- conflicted
+++ resolved
@@ -36,13 +36,7 @@
     INVALID_STATE,
     RUNNING_OUT_OF_CHUNKS,
     TOO_MANY_CHUNKS_ALLOCATED_IN_PARALLEL,
-<<<<<<< HEAD
-    INVALID_PARAMETER_FOR_CHUNK,
-=======
-    INVALID_CHUNK,
     INVALID_PARAMETER_FOR_PAYLOAD_OR_CUSTOM_HEADER,
-    UNKNOWN
->>>>>>> 45a3f41e
 };
 
 /// @brief The ChunkSender is a building block of the shared memory communication infrastructure. It extends
