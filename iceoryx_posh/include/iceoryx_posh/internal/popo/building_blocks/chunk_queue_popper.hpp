// Copyright (c) 2020 by Robert Bosch GmbH. All rights reserved.
// Copyright (c) 2021 by Apex.AI Inc. All rights reserved.
//
// Licensed under the Apache License, Version 2.0 (the "License");
// you may not use this file except in compliance with the License.
// You may obtain a copy of the License at
//
//     http://www.apache.org/licenses/LICENSE-2.0
//
// Unless required by applicable law or agreed to in writing, software
// distributed under the License is distributed on an "AS IS" BASIS,
// WITHOUT WARRANTIES OR CONDITIONS OF ANY KIND, either express or implied.
// See the License for the specific language governing permissions and
// limitations under the License.
//
// SPDX-License-Identifier: Apache-2.0
#ifndef IOX_POSH_POPO_BUILDING_BLOCKS_CHUNK_QUEUE_POPPER_HPP
#define IOX_POSH_POPO_BUILDING_BLOCKS_CHUNK_QUEUE_POPPER_HPP

#include "iceoryx_posh/internal/mepoo/shared_chunk.hpp"
#include "iceoryx_posh/internal/popo/building_blocks/chunk_queue_data.hpp"
#include "iceoryx_posh/internal/popo/building_blocks/chunk_queue_types.hpp"
#include "iceoryx_posh/internal/popo/building_blocks/event_variable_data.hpp"
#include "iceoryx_utils/cxx/helplets.hpp"
#include "iceoryx_utils/cxx/optional.hpp"

namespace iox
{
namespace popo
{
/// @brief The ChunkQueuePopper is the low layer building block to receive SharedChunks. It follows a first-in-first-out
/// principle. Together with the ChunkDistributor and the ChunkQueuePusher, the ChunkQueuePopper builds the
/// infrastructure to exchange memory chunks between different data producers and consumers that could be located in
/// different processes. A ChunkQueuePopper is used to build elements of higher abstraction layers that also do memory
/// managemet and provide an API towards the real user
template <typename ChunkQueueDataType>
class ChunkQueuePopper
{
  public:
    using MemberType_t = ChunkQueueDataType;

    explicit ChunkQueuePopper(cxx::not_null<MemberType_t* const> chunkQueueDataPtr) noexcept;

    ChunkQueuePopper(const ChunkQueuePopper& other) = delete;
    ChunkQueuePopper& operator=(const ChunkQueuePopper&) = delete;
    ChunkQueuePopper(ChunkQueuePopper&& rhs) = default;
    ChunkQueuePopper& operator=(ChunkQueuePopper&& rhs) = default;
    virtual ~ChunkQueuePopper() = default;

    /// @brief pop a chunk from the chunk queue
    /// @return optional for a shared chunk that is set if the queue is not empty
    cxx::optional<mepoo::SharedChunk> tryPop() noexcept;

    /// @brief check overflow and reset flag
    /// @return true if the underlying queue overflowed since last call of this method
    bool hasOverflown() noexcept;

    /// @brief pop a chunk from the chunk queue
    /// @return if the queue is empty return true, otherwise false
    bool empty() const noexcept;

    /// @brief get the current size of the queue. Caution, another thread can have changed the size just after reading
    /// it
    /// @return queue size
    uint64_t size() noexcept;

    /// @brief set the capacity of the queue
    /// @param[in] newCapacity valid values are 0 < newCapacity < MAX_SUBSCRIBER_QUEUE_CAPACITY
    /// @pre it is important that no pop or push calls occur during this call
    /// @concurrent not thread safe
    void setCapacity(const uint64_t newCapacity) noexcept;

    /// @brief get the current capacity of the queue.
    /// @return current queue capacity
    uint64_t getCurrentCapacity() const noexcept;

    /// @brief get the maximum capacity of the queue.
    /// @return maximum capacity of this queue
    uint64_t getMaximumCapacity() const noexcept;

    /// @brief clear the queue
    void clear() noexcept;

    /// @brief Attaches a condition variable
    /// @param[in] ConditionVariableDataPtr, pointer to an condition variable data object
    void setConditionVariable(cxx::not_null<ConditionVariableData*> conditionVariableDataPtr) noexcept;

<<<<<<< HEAD
    /// @todo remove once ConditionVariable and EventVariable are combined
=======
    /// @todo iox-#350 remove once ConditionVariable and EventVariable are combined
>>>>>>> a84741eb
    // unset is done with unsetConditionVariable
    void setEventVariable(EventVariableData& eventVariableDataPtr, const uint64_t eventId) noexcept;

    /// @brief Detaches a condition variable
    void unsetConditionVariable() noexcept;

    /// @brief Returns the information whether a condition variable is attached
    /// @return true if condition variable is set, false if not
    bool isConditionVariableSet() const noexcept;

  protected:
    const MemberType_t* getMembers() const noexcept;
    MemberType_t* getMembers() noexcept;

  private:
    MemberType_t* m_chunkQueueDataPtr;
};

} // namespace popo
} // namespace iox

#include "iceoryx_posh/internal/popo/building_blocks/chunk_queue_popper.inl"

#endif // IOX_POSH_POPO_BUILDING_BLOCKS_CHUNK_QUEUE_POPPER_HPP<|MERGE_RESOLUTION|>--- conflicted
+++ resolved
@@ -85,11 +85,7 @@
     /// @param[in] ConditionVariableDataPtr, pointer to an condition variable data object
     void setConditionVariable(cxx::not_null<ConditionVariableData*> conditionVariableDataPtr) noexcept;
 
-<<<<<<< HEAD
-    /// @todo remove once ConditionVariable and EventVariable are combined
-=======
     /// @todo iox-#350 remove once ConditionVariable and EventVariable are combined
->>>>>>> a84741eb
     // unset is done with unsetConditionVariable
     void setEventVariable(EventVariableData& eventVariableDataPtr, const uint64_t eventId) noexcept;
 
