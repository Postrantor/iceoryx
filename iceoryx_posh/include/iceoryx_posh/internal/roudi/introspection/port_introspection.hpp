// Copyright (c) 2019, 2021 by Robert Bosch GmbH, Apex.AI Inc. All rights reserved.
//
// Licensed under the Apache License, Version 2.0 (the "License");
// you may not use this file except in compliance with the License.
// You may obtain a copy of the License at
//
//     http://www.apache.org/licenses/LICENSE-2.0
//
// Unless required by applicable law or agreed to in writing, software
// distributed under the License is distributed on an "AS IS" BASIS,
// WITHOUT WARRANTIES OR CONDITIONS OF ANY KIND, either express or implied.
// See the License for the specific language governing permissions and
// limitations under the License.
#ifndef IOX_POSH_ROUDI_INTROSPECTION_PORT_INTROSPECTION_HPP
#define IOX_POSH_ROUDI_INTROSPECTION_PORT_INTROSPECTION_HPP

#include "fixed_size_container.hpp"
#include "iceoryx_posh/iceoryx_posh_types.hpp"
#include "iceoryx_posh/internal/popo/ports/publisher_port_data.hpp"
#include "iceoryx_posh/internal/popo/ports/publisher_port_user.hpp"
#include "iceoryx_posh/mepoo/chunk_header.hpp"
#include "iceoryx_posh/roudi/introspection_types.hpp"
#include "iceoryx_utils/cxx/helplets.hpp"
#include "iceoryx_utils/cxx/method_callback.hpp"
#include "iceoryx_utils/internal/concurrent/periodic_task.hpp"

#include <atomic>
#include <mutex>
#include <vector>

#include <map>

namespace iox
{
namespace roudi
{
/// @brief This class handles the port introspection for RouDi.
///        It is recommended to use the PortIntrospectionType alias which sets
///        the intended template parameter required for the actual introspection.
///        The class manages a thread that periodically updates a field with port
///        introspection data to which clients may subscribe.
template <typename PublisherPort, typename SubscriberPort>
class PortIntrospection
{
  private:
    enum class ConnectionState
    {
        DEFAULT,
        SUB_REQUESTED,
        CONNECTED
    };

    using PortIntrospectionTopic = PortIntrospectionFieldTopic;
    using PortThroughputIntrospectionTopic = PortThroughputIntrospectionFieldTopic;

    class PortData
    {
      private:
        /// internal helper classes

        struct ConnectionInfo;

        struct PublisherInfo
        {
            PublisherInfo() noexcept {};

<<<<<<< HEAD
            PublisherInfo(typename PublisherPort::MemberType_t* const portData)
=======
            PublisherInfo(typename PublisherPort::MemberType_t* const portData,
                          const ProcessName_t& name,
                          const capro::ServiceDescription& service,
                          const NodeName_t& node) noexcept
>>>>>>> 6b81ed74
                : portData(portData)
                , name(portData->m_processName)
                , service(portData->m_serviceDescription)
                , node(portData->m_nodeName)
            {
            }

            typename PublisherPort::MemberType_t* portData{nullptr};
            ProcessName_t name;
            capro::ServiceDescription service;
            NodeName_t node;

            using TimePointNs_t = mepoo::TimePointNs_t;
            using DurationNs_t = mepoo::DurationNs_t;
            TimePointNs_t m_sequenceNumberTimestamp{DurationNs_t(0)};
            mepoo::SequenceNumber_t m_sequenceNumber{0U};

            /// map from indices to object pointers
            std::map<int, ConnectionInfo*> connectionMap;
            int index{-1};
        };

        struct SubscriberInfo
        {
            SubscriberInfo() noexcept = default;

<<<<<<< HEAD
            SubscriberInfo(typename SubscriberPort::MemberType_t* const portData)
=======
            SubscriberInfo(typename SubscriberPort::MemberType_t* const portData,
                           const ProcessName_t& name,
                           const capro::ServiceDescription& service,
                           const NodeName_t& node) noexcept
>>>>>>> 6b81ed74
                : portData(portData)
                , name(portData->m_processName)
                , service(portData->m_serviceDescription)
                , node(portData->m_nodeName)
            {
            }

            typename SubscriberPort::MemberType_t* portData{nullptr};
            ProcessName_t name;
            capro::ServiceDescription service;
            NodeName_t node;
        };

        struct ConnectionInfo
        {
            ConnectionInfo() noexcept = default;

<<<<<<< HEAD
            ConnectionInfo(typename SubscriberPort::MemberType_t* const portData)
                : subscriberInfo(portData)
=======
            ConnectionInfo(typename SubscriberPort::MemberType_t* const portData,
                           const ProcessName_t& name,
                           const capro::ServiceDescription& service,
                           const NodeName_t& node) noexcept
                : subscriberInfo(portData, name, service, node)
>>>>>>> 6b81ed74
                , state(ConnectionState::DEFAULT)
            {
            }

            ConnectionInfo(SubscriberInfo& subscriberInfo) noexcept
                : subscriberInfo(subscriberInfo)
                , state(ConnectionState::DEFAULT)
            {
            }

            SubscriberInfo subscriberInfo;
            PublisherInfo* publisherInfo{nullptr};
            ConnectionState state{ConnectionState::DEFAULT};

            bool isConnected() const noexcept
            {
                return publisherInfo && state == ConnectionState::CONNECTED;
            }
        };

      public:
        PortData() noexcept;

        /// @brief add a publisher port to be tracked by introspection
        /// @param[in] port to be added
        /// @return returns false if the port could not be added and true otherwise
<<<<<<< HEAD
        bool addPublisher(typename PublisherPort::MemberType_t* const port);
=======

        bool addPublisher(typename PublisherPort::MemberType_t* const port,
                          const ProcessName_t& name,
                          const capro::ServiceDescription& service,
                          const NodeName_t& node) noexcept;
>>>>>>> 6b81ed74

        /// @brief add a subscriber port to be tracked by introspection
        /// @param[in] portData to be added
        /// @return returns false if the port could not be added and true otherwise
<<<<<<< HEAD
        bool addSubscriber(typename SubscriberPort::MemberType_t* const portData);
=======
        bool addSubscriber(typename SubscriberPort::MemberType_t* const portData,
                           const ProcessName_t& name,
                           const capro::ServiceDescription& service,
                           const NodeName_t& node) noexcept;
>>>>>>> 6b81ed74

        /// @brief remove a publisher port from introspection
        /// @param[in] port publisher port to be removed
        /// @return returns false if the port could not be removed (since it did not exist)
        ///              and true otherwise
<<<<<<< HEAD
        bool removePublisher(const PublisherPort& port);
=======
        bool removePublisher(const ProcessName_t& name, const capro::ServiceDescription& service) noexcept;
>>>>>>> 6b81ed74

        /// @brief remove a subscriber port from introspection
        /// @param[in] port subscriber port to be removed
        /// @return returns false if the port could not be removed (since it did not exist)
        ///              and true otherwise
<<<<<<< HEAD
        bool removeSubscriber(const SubscriberPort& port);
=======
        bool removeSubscriber(const ProcessName_t& name, const capro::ServiceDescription& service) noexcept;
>>>>>>> 6b81ed74

        /// @brief update the state of any connection identified by the capro id of a given message
        ///        according to the message type (e.g. capro::SUB for a subscription request)
        /// @param[in] message capro message to be processed
        /// @return returns false there is no corresponding capro service and true otherwise
        bool updateConnectionState(const capro::CaproMessage& message) noexcept;

        /// @brief update the connection state identified by the unique port id and the capro id of a given message
        /// according to the message type (e.g. capro::SUB for a subscription request)
        /// @param[in] message capro message to be processed
        /// @param[in] id unique port id
        /// @return false if there is no corresponding capro service or unique port id, otherwise true
        /// @note introduced for identifying the subscriber port whose connection state has to be updated, e.g. if a
        /// subscriber unsubscribes only its connection state should be updated - not the states of all subscribers
        /// which are subscribed to the same topic
        bool updateConnectionState(const capro::CaproMessage& message, const UniquePortId& id);

        /// @brief prepare the topic to be send based on the internal connection state of all tracked ports
        /// @param[out] topic data structure to be prepared for sending
        void prepareTopic(PortIntrospectionTopic& topic) noexcept;

        void prepareTopic(PortThroughputIntrospectionTopic& topic) noexcept;

        void prepareTopic(SubscriberPortChangingIntrospectionFieldTopic& topic) noexcept;

        /// @brief compute the next connection state based on the current connection state and a capro message type
        /// @param[in] currentState current connection state (e.g. CONNECTED)
        /// @param[in] messageType capro message type
        /// @return returns the new connection state
        PortIntrospection::ConnectionState getNextState(ConnectionState currentState,
                                                        capro::CaproMessageType messageType) noexcept;

        /// @brief indicates whether the logical object state has changed (i.e. the data is new)
        /// @return returns true if the data is new(e.g. new connections were established), false otherwise
        bool isNew() const noexcept;

        /// @brief sets the internal flag indicating new data
        /// @param[in] value value to be set
        void setNew(bool value) noexcept;

      private:
        using PublisherContainer = FixedSizeContainer<PublisherInfo, MAX_PUBLISHERS>;
        using ConnectionContainer = FixedSizeContainer<ConnectionInfo, MAX_SUBSCRIBERS>;

        /// @brief inner map maps from unique port IDs to indices in the PublisherContainer
        std::map<capro::ServiceDescription, std::map<UniquePortId, typename PublisherContainer::Index_t>>
            m_publisherMap;

        /// inner map maps from unique port IDs to indices in the ConnectionContainer
        std::map<capro::ServiceDescription, std::map<UniquePortId, typename ConnectionContainer::Index_t>>
            m_connectionMap;

        /// @note we avoid allocating the objects on the heap but can still use a map
        /// to locate/remove them fast(er)
        /// max number needs to be a compile time constant
        PublisherContainer m_publisherContainer;
        ConnectionContainer m_connectionContainer;

        std::atomic<bool> m_newData;
        std::mutex m_mutex;
    };

    // end of helper classes

  public:
    PortIntrospection() noexcept;

    ~PortIntrospection() noexcept;

    // delete copy constructor and assignment operator
    PortIntrospection(PortIntrospection const&) = delete;
    PortIntrospection& operator=(PortIntrospection const&) = delete;
    // delete move constructor and assignment operator
    PortIntrospection(PortIntrospection&&) = delete;
    PortIntrospection& operator=(PortIntrospection&&) = delete;

    /// @brief add a publisher port to be tracked by introspection
    /// @param[in] port to be added
    /// @return returns false if the port could not be added and true otherwise
<<<<<<< HEAD
    bool addPublisher(typename PublisherPort::MemberType_t* port);
=======
    bool addPublisher(typename PublisherPort::MemberType_t* port,
                      const ProcessName_t& name,
                      const capro::ServiceDescription& service,
                      const NodeName_t& node) noexcept;
>>>>>>> 6b81ed74

    /// @brief add a subscriber port to be tracked by introspection
    /// @param[in] port to be added
    /// @return returns false if the port could not be added and true otherwise
<<<<<<< HEAD
    bool addSubscriber(typename SubscriberPort::MemberType_t* port);
=======
    bool addSubscriber(typename SubscriberPort::MemberType_t* port,
                       const ProcessName_t& name,
                       const capro::ServiceDescription& service,
                       const NodeName_t& node) noexcept;

>>>>>>> 6b81ed74

    /// @brief remove a publisher port from introspection
    /// @param[in] port publisher port to be removed
    /// @return returns false if the port could not be removed (since it did not exist)
    ///              and true otherwise
<<<<<<< HEAD
    bool removePublisher(const PublisherPort& port);
=======
    bool removePublisher(const ProcessName_t& name, const capro::ServiceDescription& service) noexcept;
>>>>>>> 6b81ed74

    /// @brief remove a subscriber port from introspection
    /// @param[in] port subscriber port to be removed
    /// @return returns false if the port could not be removed (since it did not exist)
    ///              and true otherwise
<<<<<<< HEAD
    bool removeSubscriber(const SubscriberPort& port);
=======
    bool removeSubscriber(const ProcessName_t& name, const capro::ServiceDescription& service) noexcept;
>>>>>>> 6b81ed74

    /// @brief report a capro message to introspection (since this could change the state of active connections)
    /// @param[in] message capro message to be processed
    void reportMessage(const capro::CaproMessage& message) noexcept;

    /// @brief report a capro message to introspection (since this could change the state of active connections)
    /// @param[in] message capro message to be processed
    /// @param[in] id unique port id
    /// @note introduced for identifying the subscriber port whose connection state has to be updated, e.g. if a
    /// subscriber unsubscribes only its connection state should be updated - not the states of all subscribers
    /// which are subscribed to the same topic
    void reportMessage(const capro::CaproMessage& message, const UniquePortId& id);

    /// @brief register publisher port used to send introspection
    /// @param[in] publisherPort publisher port to be registered
    /// @return true if registration was successful, false otherwise
    bool registerPublisherPort(PublisherPort&& publisherPortGeneric,
                               PublisherPort&& publisherPortThroughput,
                               PublisherPort&& publisherPortSubscriberPortsData) noexcept;

    /// @brief set the time interval used to send new introspection data
    /// @param[in] interval duration between two send invocations
    void setSendInterval(const units::Duration interval) noexcept;


    /// @brief start the internal send thread
    void run() noexcept;

    /// @brief stop the internal send thread
    void stop() noexcept;

  protected:
    /// @brief sends the port data; this is used from the unittests
    void sendPortData() noexcept;

    /// @brief sends the throughput data; this is used from the unittests
    void sendThroughputData() noexcept;

    /// @brief sends the subscriberport changing data, this is used from the unittests
    void sendSubscriberPortsData() noexcept;

    /// @brief calls the three specific send functions from above, this is used from the periodic task
    void send() noexcept;

  protected:
    cxx::optional<PublisherPort> m_publisherPort;
    cxx::optional<PublisherPort> m_publisherPortThroughput;
    cxx::optional<PublisherPort> m_publisherPortSubscriberPortsData;

  private:
    PortData m_portData;

    units::Duration m_sendInterval{units::Duration::seconds<unsigned long long int>(1)};
    concurrent::PeriodicTask<cxx::MethodCallback<void>> m_publishingTask{
        concurrent::PeriodicTaskManualStart, "PortIntr", *this, &PortIntrospection::send};
};

/// @brief typedef for the templated port introspection class that is used by RouDi for the
/// actual port introspection functionality.
using PortIntrospectionType = PortIntrospection<PublisherPortUserType, SubscriberPortUserType>;

} // namespace roudi
} // namespace iox

#include "port_introspection.inl"

#endif // IOX_POSH_ROUDI_INTROSPECTION_PORT_INTROSPECTION_HPP<|MERGE_RESOLUTION|>--- conflicted
+++ resolved
@@ -64,14 +64,7 @@
         {
             PublisherInfo() noexcept {};
 
-<<<<<<< HEAD
             PublisherInfo(typename PublisherPort::MemberType_t* const portData)
-=======
-            PublisherInfo(typename PublisherPort::MemberType_t* const portData,
-                          const ProcessName_t& name,
-                          const capro::ServiceDescription& service,
-                          const NodeName_t& node) noexcept
->>>>>>> 6b81ed74
                 : portData(portData)
                 , name(portData->m_processName)
                 , service(portData->m_serviceDescription)
@@ -98,14 +91,7 @@
         {
             SubscriberInfo() noexcept = default;
 
-<<<<<<< HEAD
             SubscriberInfo(typename SubscriberPort::MemberType_t* const portData)
-=======
-            SubscriberInfo(typename SubscriberPort::MemberType_t* const portData,
-                           const ProcessName_t& name,
-                           const capro::ServiceDescription& service,
-                           const NodeName_t& node) noexcept
->>>>>>> 6b81ed74
                 : portData(portData)
                 , name(portData->m_processName)
                 , service(portData->m_serviceDescription)
@@ -123,16 +109,8 @@
         {
             ConnectionInfo() noexcept = default;
 
-<<<<<<< HEAD
             ConnectionInfo(typename SubscriberPort::MemberType_t* const portData)
                 : subscriberInfo(portData)
-=======
-            ConnectionInfo(typename SubscriberPort::MemberType_t* const portData,
-                           const ProcessName_t& name,
-                           const capro::ServiceDescription& service,
-                           const NodeName_t& node) noexcept
-                : subscriberInfo(portData, name, service, node)
->>>>>>> 6b81ed74
                 , state(ConnectionState::DEFAULT)
             {
             }
@@ -159,47 +137,24 @@
         /// @brief add a publisher port to be tracked by introspection
         /// @param[in] port to be added
         /// @return returns false if the port could not be added and true otherwise
-<<<<<<< HEAD
         bool addPublisher(typename PublisherPort::MemberType_t* const port);
-=======
-
-        bool addPublisher(typename PublisherPort::MemberType_t* const port,
-                          const ProcessName_t& name,
-                          const capro::ServiceDescription& service,
-                          const NodeName_t& node) noexcept;
->>>>>>> 6b81ed74
 
         /// @brief add a subscriber port to be tracked by introspection
         /// @param[in] portData to be added
         /// @return returns false if the port could not be added and true otherwise
-<<<<<<< HEAD
         bool addSubscriber(typename SubscriberPort::MemberType_t* const portData);
-=======
-        bool addSubscriber(typename SubscriberPort::MemberType_t* const portData,
-                           const ProcessName_t& name,
-                           const capro::ServiceDescription& service,
-                           const NodeName_t& node) noexcept;
->>>>>>> 6b81ed74
 
         /// @brief remove a publisher port from introspection
         /// @param[in] port publisher port to be removed
         /// @return returns false if the port could not be removed (since it did not exist)
         ///              and true otherwise
-<<<<<<< HEAD
         bool removePublisher(const PublisherPort& port);
-=======
-        bool removePublisher(const ProcessName_t& name, const capro::ServiceDescription& service) noexcept;
->>>>>>> 6b81ed74
 
         /// @brief remove a subscriber port from introspection
         /// @param[in] port subscriber port to be removed
         /// @return returns false if the port could not be removed (since it did not exist)
         ///              and true otherwise
-<<<<<<< HEAD
         bool removeSubscriber(const SubscriberPort& port);
-=======
-        bool removeSubscriber(const ProcessName_t& name, const capro::ServiceDescription& service) noexcept;
->>>>>>> 6b81ed74
 
         /// @brief update the state of any connection identified by the capro id of a given message
         ///        according to the message type (e.g. capro::SUB for a subscription request)
@@ -279,47 +234,24 @@
     /// @brief add a publisher port to be tracked by introspection
     /// @param[in] port to be added
     /// @return returns false if the port could not be added and true otherwise
-<<<<<<< HEAD
     bool addPublisher(typename PublisherPort::MemberType_t* port);
-=======
-    bool addPublisher(typename PublisherPort::MemberType_t* port,
-                      const ProcessName_t& name,
-                      const capro::ServiceDescription& service,
-                      const NodeName_t& node) noexcept;
->>>>>>> 6b81ed74
 
     /// @brief add a subscriber port to be tracked by introspection
     /// @param[in] port to be added
     /// @return returns false if the port could not be added and true otherwise
-<<<<<<< HEAD
     bool addSubscriber(typename SubscriberPort::MemberType_t* port);
-=======
-    bool addSubscriber(typename SubscriberPort::MemberType_t* port,
-                       const ProcessName_t& name,
-                       const capro::ServiceDescription& service,
-                       const NodeName_t& node) noexcept;
-
->>>>>>> 6b81ed74
 
     /// @brief remove a publisher port from introspection
     /// @param[in] port publisher port to be removed
     /// @return returns false if the port could not be removed (since it did not exist)
     ///              and true otherwise
-<<<<<<< HEAD
     bool removePublisher(const PublisherPort& port);
-=======
-    bool removePublisher(const ProcessName_t& name, const capro::ServiceDescription& service) noexcept;
->>>>>>> 6b81ed74
 
     /// @brief remove a subscriber port from introspection
     /// @param[in] port subscriber port to be removed
     /// @return returns false if the port could not be removed (since it did not exist)
     ///              and true otherwise
-<<<<<<< HEAD
     bool removeSubscriber(const SubscriberPort& port);
-=======
-    bool removeSubscriber(const ProcessName_t& name, const capro::ServiceDescription& service) noexcept;
->>>>>>> 6b81ed74
 
     /// @brief report a capro message to introspection (since this could change the state of active connections)
     /// @param[in] message capro message to be processed
