--- conflicted
+++ resolved
@@ -70,13 +70,8 @@
     m_processListNewData = true;
 }
 
-<<<<<<< HEAD
-template <typename PublisherPort>
-void ProcessIntrospection<PublisherPort>::addRunnable(const ProcessName_t& f_process, const RunnableName_t& f_runnable)
-=======
-template <typename SenderPort>
-void ProcessIntrospection<SenderPort>::addNode(const ProcessName_t& f_process, const NodeName_t& f_node)
->>>>>>> 8d1bd34d
+template <typename PublisherPort>
+void ProcessIntrospection<PublisherPort>::addNode(const ProcessName_t& f_process, const NodeName_t& f_node)
 {
     std::lock_guard<std::mutex> guard(m_mutex);
 
@@ -108,14 +103,8 @@
     m_processListNewData = true;
 }
 
-<<<<<<< HEAD
-template <typename PublisherPort>
-void ProcessIntrospection<PublisherPort>::removeRunnable(const ProcessName_t& f_process,
-                                                         const RunnableName_t& f_runnable)
-=======
-template <typename SenderPort>
-void ProcessIntrospection<SenderPort>::removeNode(const ProcessName_t& f_process, const NodeName_t& f_node)
->>>>>>> 8d1bd34d
+template <typename PublisherPort>
+void ProcessIntrospection<PublisherPort>::removeNode(const ProcessName_t& f_process, const NodeName_t& f_node)
 {
     std::lock_guard<std::mutex> guard(m_mutex);
 
