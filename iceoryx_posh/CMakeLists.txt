cmake_minimum_required(VERSION 3.5)
set(iceoryx_posh_VERSION 0.16.0.1)
project(iceoryx_posh VERSION ${iceoryx_posh_VERSION})

find_package(Threads REQUIRED)
find_package(iceoryx_utils REQUIRED)

if(TOML_CONFIG)
    find_package(cpptoml REQUIRED)
    message("-- Build with TOML config file support.")
endif(TOML_CONFIG)

include(cmake/iceoryxversions.cmake)
include(IceoryxPackageHelper)
include(IceoryxPlatformDetection)

if( clang-tidy )
    find_program(
        CLANG_TIDY_EXE
        NAMES "clang-tidy"
    )

    if(CLANG_TIDY_EXE)
        set(PERFORM_CLANG_TIDY "${CLANG_TIDY_EXE}")
    else(CLANG_TIDY_EXE)
        message(WARNING "clang-tidy activated but unable to find clang-tidy executable")
    endif(CLANG_TIDY_EXE)
endif( clang-tidy )

#
########## set variables for library export ##########
#
setup_package_name_and_create_files(
    NAME ${PROJECT_NAME}
    NAMESPACE iceoryx_posh
    PROJECT_PREFIX ${PREFIX}
)

#
########## find_package in source tree ##########
#
set(${PROJECT_NAME}_DIR ${CMAKE_CURRENT_LIST_DIR}/cmake
    CACHE FILEPATH
    "${PROJECT_NAME}Config.cmake to make find_package(${PROJECT_NAME}) work in source tree!"
    FORCE
)

#
########## build posh lib for ##########
#
add_library(iceoryx_posh
    source/log/posh_logging.cpp
    source/capro/capro_message.cpp
    source/capro/service_description.cpp
    source/mepoo/chunk_header.cpp
    source/mepoo/mepoo_config.cpp
    source/mepoo/segment_config.cpp
    source/mepoo/memory_manager.cpp
    source/mepoo/mem_pool.cpp
    source/mepoo/shared_chunk.cpp
    source/mepoo/segment_manager.cpp
    source/mepoo/mepoo_segment.cpp
    source/popo/application_port.cpp
    source/popo/application_port_data.cpp
    source/popo/base_port_data.cpp
    source/popo/base_port.cpp
    source/popo/delivery_fifo.cpp
    source/popo/publisher.cpp
    source/popo/subscriber.cpp
    source/popo/gateway_generic.cpp
    source/popo/interface_port.cpp
    source/popo/interface_port_data.cpp
    source/popo/receiver_port.cpp
    source/popo/receiver_port_data.cpp
    source/popo/sender_port.cpp
    source/popo/sender_port_data.cpp
    source/popo/receiver_handler.cpp
    source/runtime/message_queue_interface.cpp
    source/runtime/message_queue_message.cpp
    source/runtime/posh_runtime.cpp
    source/runtime/runnable.cpp
    source/runtime/runnable_data.cpp
    source/runtime/runnable_property.cpp
    source/runtime/service_discovery_notifier.cpp
    source/runtime/shared_memory_user.cpp
)

add_library(${PROJECT_NAMESPACE}::iceoryx_posh ALIAS iceoryx_posh)

target_compile_options(iceoryx_posh PUBLIC -std=c++11)
target_compile_options(iceoryx_posh PUBLIC -fPIC)


set_target_properties(iceoryx_posh
    PROPERTIES RUNTIME_OUTPUT_DIRECTORY "${CMAKE_BINARY_DIR}"
)
if(PERFORM_CLANG_TIDY)
    set_target_properties(
        iceoryx_posh PROPERTIES CXX_CLANG_TIDY "${PERFORM_CLANG_TIDY}"
    )
endif(PERFORM_CLANG_TIDY)

target_include_directories(iceoryx_posh
    PUBLIC
    $<BUILD_INTERFACE:${CMAKE_CURRENT_SOURCE_DIR}/include>
    $<BUILD_INTERFACE:${CMAKE_BINARY_DIR}/generated/iceoryx/include>
    $<INSTALL_INTERFACE:include/${PREFIX}>
    PRIVATE
    source/capro
    source/log
    source/mepoo
    source/popo
    source/runtime
)
target_link_libraries(iceoryx_posh
    PUBLIC
    iceoryx_utils::iceoryx_utils
    PRIVATE
    ${CMAKE_THREAD_LIBS_INIT}
)
<<<<<<< HEAD
if(NOT CMAKE_SYSTEM_NAME MATCHES QNX AND NOT APPLE)
    target_link_libraries(iceoryx_posh PRIVATE rt)
endif()
=======

if(LINUX)
    target_link_libraries(iceoryx_posh PRIVATE rt )
elseif(QNX)
elseif(APPLE)
elseif(WIN32)
else()
    message(WARNING "Could not detect supported platform, but I'm feeling lucky today." )
endif()


>>>>>>> d9ea19dc

#
########## build roudi lib ##########
#
add_library(iceoryx_posh_roudi
    source/roudi/application/iceoryx_roudi_app.cpp
    source/roudi/application/roudi_app.cpp
    source/roudi/roudi_config.cpp
    source/roudi/roudi_multi_process.cpp
    source/roudi/roudi_lock.cpp
    source/roudi/roudi_process.cpp
    source/roudi/shared_memory_manager.cpp
    source/roudi/service_registry.cpp
)

add_library(${PROJECT_NAMESPACE}::iceoryx_posh_roudi ALIAS iceoryx_posh_roudi)
set_target_properties(iceoryx_posh_roudi PROPERTIES OUTPUT_NAME "iceoryx_posh_roudi")
if(PERFORM_CLANG_TIDY)
    set_target_properties(
        iceoryx_posh_roudi PROPERTIES CXX_CLANG_TIDY "${PERFORM_CLANG_TIDY}"
    )
endif(PERFORM_CLANG_TIDY)

target_compile_options(iceoryx_posh_roudi PUBLIC -std=c++11)
target_compile_options(iceoryx_posh_roudi PUBLIC -fPIC)

target_include_directories(iceoryx_posh_roudi PRIVATE
    source/runtime
    source/popo
    source/capro
    source/roudi
)

set_target_properties(iceoryx_posh_roudi
    PROPERTIES RUNTIME_OUTPUT_DIRECTORY "${CMAKE_BINARY_DIR}"
)

target_link_libraries(iceoryx_posh_roudi
    PUBLIC
    ${PROJECT_NAMESPACE}::iceoryx_posh     # because of roudi.hpp
    PRIVATE
    iceoryx_utils::iceoryx_utils
)


if(CMAKE_SYSTEM_NAME MATCHES QNX)
    target_link_libraries(iceoryx_posh_roudi PRIVATE socket)
endif(CMAKE_SYSTEM_NAME MATCHES QNX)

#
########## build roudi ##########

add_executable(RouDi
    source/roudi/application/roudi_main.cpp
)

target_compile_options(RouDi PUBLIC -std=c++11)
target_compile_options(RouDi PUBLIC -fPIC)

set_target_properties(RouDi
    PROPERTIES RUNTIME_OUTPUT_DIRECTORY "${CMAKE_BINARY_DIR}"
)
if(PERFORM_CLANG_TIDY)
    set_target_properties(
        RouDi PROPERTIES CXX_CLANG_TIDY "${PERFORM_CLANG_TIDY}"
    )
endif(PERFORM_CLANG_TIDY)
target_link_libraries(RouDi
    PRIVATE
    ${PROJECT_NAMESPACE}::iceoryx_posh_roudi
    iceoryx_utils::iceoryx_utils
)

if(TOML_CONFIG)
    target_link_libraries(RouDi PRIVATE cpptoml)
    target_compile_definitions(RouDi PRIVATE -DTOML_CONFIG_FILE)
endif(TOML_CONFIG)

if(roudi_environment OR test)
    add_library(iceoryx_posh_roudi_environment
        source/roudi_environment/runtime_test_interface.cpp
        source/roudi_environment/roudi_environment.cpp
    )

    add_library(${PROJECT_NAMESPACE}::iceoryx_posh_roudi_environment ALIAS iceoryx_posh_roudi_environment)

    target_compile_options(iceoryx_posh_roudi_environment PUBLIC -std=c++11)
    target_compile_options(iceoryx_posh_roudi_environment PUBLIC -fPIC)

    target_include_directories(iceoryx_posh_roudi_environment PUBLIC
        source/roudi_environment
    )

    target_link_libraries(iceoryx_posh_roudi_environment
        PUBLIC
        ${PROJECT_NAMESPACE}::iceoryx_posh
        PRIVATE
        iceoryx_utils::iceoryx_utils
        ${PROJECT_NAMESPACE}::iceoryx_posh_roudi
    )
endif(roudi_environment)

#
########## exporting library ##########
#
setup_install_directories_and_export_package(
    TARGETS iceoryx_posh iceoryx_posh_roudi RouDi
    INCLUDE_DIRECTORY include/
)

if(test)
    add_subdirectory(test)
endif(test)<|MERGE_RESOLUTION|>--- conflicted
+++ resolved
@@ -118,11 +118,6 @@
     PRIVATE
     ${CMAKE_THREAD_LIBS_INIT}
 )
-<<<<<<< HEAD
-if(NOT CMAKE_SYSTEM_NAME MATCHES QNX AND NOT APPLE)
-    target_link_libraries(iceoryx_posh PRIVATE rt)
-endif()
-=======
 
 if(LINUX)
     target_link_libraries(iceoryx_posh PRIVATE rt )
@@ -133,8 +128,6 @@
     message(WARNING "Could not detect supported platform, but I'm feeling lucky today." )
 endif()
 
-
->>>>>>> d9ea19dc
 
 #
 ########## build roudi lib ##########
