--- conflicted
+++ resolved
@@ -1,9 +1,5 @@
 # Copyright (c) 2020 by Robert Bosch GmbH. All rights reserved.
-<<<<<<< HEAD
-# Copyright (c) 2020, 2021 by Apex.AI Inc. All rights reserved.
-=======
 # Copyright (c) 2020 - 2021 by Apex.AI Inc. All rights reserved.
->>>>>>> 77375bca
 #
 # Licensed under the Apache License, Version 2.0 (the "License");
 # you may not use this file except in compliance with the License.
@@ -18,10 +14,6 @@
 # limitations under the License.
 #
 # SPDX-License-Identifier: Apache-2.0
-<<<<<<< HEAD
-
-=======
->>>>>>> 77375bca
 cmake_minimum_required(VERSION 3.5)
 file (STRINGS "../VERSION" iceoryx_posh_VERSION)
 project(iceoryx_posh VERSION ${iceoryx_posh_VERSION})
