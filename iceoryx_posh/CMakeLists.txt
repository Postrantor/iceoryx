--- conflicted
+++ resolved
@@ -184,6 +184,10 @@
     iceoryx_utils::iceoryx_utils
 )
 
+if(CMAKE_SYSTEM_NAME MATCHES QNX)
+    target_link_libraries(iceoryx_posh_roudi PRIVATE socket)
+endif(CMAKE_SYSTEM_NAME MATCHES QNX)
+
 if(TOML_CONFIG)
     if ( NOT cpptoml_FOUND )
         find_package(cpptoml_vendor QUIET)
@@ -195,23 +199,11 @@
         source/roudi/roudi_config_toml_file_provider.cpp
     )
     target_link_libraries(iceoryx_posh_roudi_toml PRIVATE cpptoml iceoryx_posh_roudi)
-<<<<<<< HEAD
-endif(TOML_CONFIG)
-
-if(CMAKE_SYSTEM_NAME MATCHES QNX)
-    target_link_libraries(iceoryx_posh_roudi PRIVATE socket)
-endif(CMAKE_SYSTEM_NAME MATCHES QNX)
-
-#
-########## build roudi ##########
-if(TOML_CONFIG)
-
-=======
     set_target_properties(iceoryx_posh_roudi_toml PROPERTIES
         CXX_STANDARD_REQUIRED ON
         CXX_STANDARD ${ICEORYX_CXX_STANDARD}
     )
->>>>>>> 378d876c
+
     add_executable(RouDi
         source/roudi/application/roudi_main.cpp
     )
