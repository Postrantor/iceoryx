--- conflicted
+++ resolved
@@ -1,8 +1,4 @@
-<<<<<<< HEAD
-// Copyright (c) 2019 by Robert Bosch GmbH. All rights reserved.
-=======
 // Copyright (c) 2019 - 2020 by Robert Bosch GmbH. All rights reserved.
->>>>>>> 77375bca
 // Copyright (c) 2021 by Apex.AI Inc. All rights reserved.
 //
 // Licensed under the Apache License, Version 2.0 (the "License");
@@ -18,10 +14,6 @@
 // limitations under the License.
 //
 // SPDX-License-Identifier: Apache-2.0
-<<<<<<< HEAD
-
-=======
->>>>>>> 77375bca
 
 #include "iceoryx_posh/internal/roudi/roudi_process.hpp"
 #include "iceoryx_posh/iceoryx_posh_types.hpp"
@@ -770,20 +762,20 @@
             .and_then([&](auto condVar) {
                 auto offset = RelativePointer::getOffset(m_mgmtSegmentId, condVar);
 
-                runtime::MqMessage sendBuffer;
-                sendBuffer << runtime::mqMessageTypeToString(runtime::MqMessageType::CREATE_EVENT_VARIABLE_ACK)
+                runtime::IpcMessage sendBuffer;
+                sendBuffer << runtime::IpcMessageTypeToString(runtime::IpcMessageType::CREATE_EVENT_VARIABLE_ACK)
                            << std::to_string(offset) << std::to_string(m_mgmtSegmentId);
                 process->sendViaIpcChannel(sendBuffer);
 
                 LogDebug() << "Created new EventVariable for application " << processName;
             })
             .or_else([&](PortPoolError error) {
-                runtime::MqMessage sendBuffer;
-                sendBuffer << runtime::mqMessageTypeToString(runtime::MqMessageType::ERROR);
+                runtime::IpcMessage sendBuffer;
+                sendBuffer << runtime::IpcMessageTypeToString(runtime::IpcMessageType::ERROR);
                 if (error == PortPoolError::EVENT_VARIABLE_LIST_FULL)
                 {
-                    sendBuffer << runtime::mqMessageErrorTypeToString(
-                        runtime::MqMessageErrorType::EVENT_VARIABLE_LIST_FULL);
+                    sendBuffer << runtime::IpcMessageErrorTypeToString(
+                        runtime::IpcMessageErrorType::EVENT_VARIABLE_LIST_FULL);
                 }
                 process->sendViaIpcChannel(sendBuffer);
 
