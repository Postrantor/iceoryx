--- conflicted
+++ resolved
@@ -171,14 +171,8 @@
         }
         break;
     }
-<<<<<<< HEAD
     case runtime::MqMessageType::IMPL_SENDER: {
-        if (message.getNumberOfElements() != 5)
-=======
-    case runtime::MqMessageType::IMPL_SENDER:
-    {
         if (message.getNumberOfElements() != 4)
->>>>>>> b8560dc8
         {
             ERR_PRINTF("Wrong number of parameter for \"MqMessageType::IMPL_SENDER\" from \"%s\"received!\n",
                        processName.c_str());
@@ -191,14 +185,8 @@
         }
         break;
     }
-<<<<<<< HEAD
     case runtime::MqMessageType::IMPL_RECEIVER: {
-        if (message.getNumberOfElements() != 5)
-=======
-    case runtime::MqMessageType::IMPL_RECEIVER:
-    {
         if (message.getNumberOfElements() != 4)
->>>>>>> b8560dc8
         {
             ERR_PRINTF("Wrong number of parameter for \"MqMessageType::IMPL_RECEIVER\" from \"%s\"received!\n",
                        processName.c_str());
@@ -225,14 +213,8 @@
         }
         break;
     }
-<<<<<<< HEAD
     case runtime::MqMessageType::IMPL_APPLICATION: {
-        if (message.getNumberOfElements() != 3)
-=======
-    case runtime::MqMessageType::IMPL_APPLICATION:
-    {
         if (message.getNumberOfElements() != 2)
->>>>>>> b8560dc8
         {
             ERR_PRINTF("Wrong number of parameter for \"MqMessageType::IMPL_APPLICATION\" from \"%s\"received!\n",
                        processName.c_str());
