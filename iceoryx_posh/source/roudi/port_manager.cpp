--- conflicted
+++ resolved
@@ -585,11 +585,7 @@
 cxx::expected<PublisherPortRouDiType::MemberType_t*, PortPoolError>
 PortManager::acquirePublisherPortData(const capro::ServiceDescription& service,
                                       const popo::PublisherOptions& publisherOptions,
-<<<<<<< HEAD
-                                      const ProcessName_t& processName,
-=======
                                       const RuntimeName_t& runtimeName,
->>>>>>> cc897792
                                       mepoo::MemoryManager* const payloadMemoryManager,
                                       const PortConfigInfo& portConfigInfo) noexcept
 {
