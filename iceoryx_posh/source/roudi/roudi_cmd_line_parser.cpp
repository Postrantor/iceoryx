// Copyright (c) 2020 by Robert Bosch GmbH. All rights reserved.
//
// Licensed under the Apache License, Version 2.0 (the "License");
// you may not use this file except in compliance with the License.
// You may obtain a copy of the License at
//
//     http://www.apache.org/licenses/LICENSE-2.0
//
// Unless required by applicable law or agreed to in writing, software
// distributed under the License is distributed on an "AS IS" BASIS,
// WITHOUT WARRANTIES OR CONDITIONS OF ANY KIND, either express or implied.
// See the License for the specific language governing permissions and
// limitations under the License.

#include "iceoryx_posh/roudi/roudi_cmd_line_parser.hpp"
#include "iceoryx_posh/internal/log/posh_logging.hpp"
#include "iceoryx_utils/cxx/convert.hpp"
#include "iceoryx_versions.hpp"

#include "iceoryx_utils/platform/getopt.hpp"
#include <iostream>

namespace iox
{
namespace roudi
{
void CmdLineParser::parse(int argc, char* argv[], const CmdLineArgumentParsingMode cmdLineParsingMode) noexcept
{
    constexpr option longOptions[] = {{"help", no_argument, nullptr, 'h'},
                                      {"version", no_argument, nullptr, 'v'},
                                      {"monitoring-mode", required_argument, nullptr, 'm'},
                                      {"log-level", required_argument, nullptr, 'l'},
<<<<<<< HEAD
                                      {"ignore-version", required_argument, nullptr, 'i'},
=======
                                      {"unique-roudi-id", required_argument, nullptr, 'u'},
>>>>>>> 4e84049c
                                      {nullptr, 0, nullptr, 0}};

    // colon after shortOption means it requires an argument, two colons mean optional argument
    constexpr const char* shortOptions = "hvm:l:u:";
    int32_t index;
    int32_t opt{-1};
    while ((opt = getopt_long(argc, argv, shortOptions, longOptions, &index), opt != -1))
    {
        switch (opt)
        {
        case 'h':
            std::cout << "Usage: " << argv[0] << " [options]" << std::endl;
            std::cout << "Options:" << std::endl;
            std::cout << "-h, --help                        Display help." << std::endl;
            std::cout << "-v, --version                     Display version." << std::endl;
            std::cout << "-u, --unique-roudi-id <INT>       Set the unique RouDi id." << std::endl;
            std::cout << "-m, --monitoring-mode <MODE>      Set process alive monitoring mode." << std::endl;
            std::cout << "                                  <MODE> {on, off}" << std::endl;
            std::cout << "                                  default = 'on'" << std::endl;
            std::cout << "                                  on: enables monitoring for all processes" << std::endl;
            std::cout << "                                  off: disables monitoring for all processes" << std::endl;
            std::cout << "-l, --log-level <LEVEL>           Set log level." << std::endl;
            std::cout << "                                  <LEVEL> {off, fatal, error, warning, info, debug, verbose}"
                      << std::endl;
            std::cout << "-c, --compatibility               Set compatibility check level between runtime and RouDi"
                      << std::endl;
            std::cout << "                                  off: no check" << std::endl;
            std::cout << "                                  major: same major version " << std::endl;
            std::cout << "                                  minor: same minor version + major check" << std::endl;
            std::cout << "                                  patch: same patch version + minor check" << std::endl;
            std::cout << "                                  commitId: same commit ID + patch check" << std::endl;
            std::cout << "                                  buildDate: same build date + commId check" << std::endl;
            m_run = false;
            break;
        case 'v':
            std::cout << "RouDi version: " << ICEORYX_LATEST_RELEASE_VERSION << std::endl;
            std::cout << "Build date: " << ICEORYX_BUILDDATE << std::endl;
            std::cout << "Commit ID: " << ICEORYX_SHA1 << std::endl;
            m_run = false;
            break;

        case 'u':
        {
            uint16_t roudiId{0u};
            constexpr uint64_t MAX_ROUDI_ID = ((1 << 16) - 1);
            if (!cxx::convert::fromString(optarg, roudiId))
            {
                LogError() << "The RouDi id must be in the range of [0, " << MAX_ROUDI_ID << "]";
                m_run = false;
            }

            m_uniqueRouDiId.emplace(roudiId);
            break;
        }
        case 'm':
        {
            if (strcmp(optarg, "on") == 0)
            {
                m_monitoringMode = MonitoringMode::ON;
            }
            else if (strcmp(optarg, "off") == 0)
            {
                m_monitoringMode = MonitoringMode::OFF;
            }
            else
            {
                m_run = false;
                LogError() << "Options for monitoring-mode are 'on' and 'off'!";
            }
            break;
        }

        case 'l':
        {
            if (strcmp(optarg, "off") == 0)
            {
                m_logLevel = iox::log::LogLevel::kOff;
            }
            else if (strcmp(optarg, "fatal") == 0)
            {
                m_logLevel = iox::log::LogLevel::kFatal;
            }
            else if (strcmp(optarg, "error") == 0)
            {
                m_logLevel = iox::log::LogLevel::kError;
            }
            else if (strcmp(optarg, "warning") == 0)
            {
                m_logLevel = iox::log::LogLevel::kWarn;
            }
            else if (strcmp(optarg, "info") == 0)
            {
                m_logLevel = iox::log::LogLevel::kInfo;
            }
            else if (strcmp(optarg, "debug") == 0)
            {
                m_logLevel = iox::log::LogLevel::kDebug;
            }
            else if (strcmp(optarg, "verbose") == 0)
            {
                m_logLevel = iox::log::LogLevel::kVerbose;
            }
            else
            {
                m_run = false;
                LogError() << "Options for log-level are 'off', 'fatal', 'error', 'warning', 'info', 'debug' and "
                              "'verbose'!";
            }
            break;
        }
        case 'x':
        {
            if (strcmp(optarg, "off") == 0)
            {
                m_compatibilityCheckLevel = iox::version::CompatibilityCheckLevel::OFF;
            }
            else if (strcmp(optarg, "major") == 0)
            {
                m_compatibilityCheckLevel = iox::version::CompatibilityCheckLevel::MAJOR;
            }
            else if (strcmp(optarg, "minor") == 0)
            {
                m_compatibilityCheckLevel = iox::version::CompatibilityCheckLevel::MINOR;
            }
            else if (strcmp(optarg, "patch") == 0)
            {
                m_compatibilityCheckLevel = iox::version::CompatibilityCheckLevel::PATCH;
            }
            else if (strcmp(optarg, "commitId") == 0)
            {
                m_compatibilityCheckLevel = iox::version::CompatibilityCheckLevel::COMMIT_ID;
            }
            else if (strcmp(optarg, "buildDate") == 0)
            {
                m_compatibilityCheckLevel = iox::version::CompatibilityCheckLevel::BUILD_DATE;
            }
            else
            {
                m_run = false;
                LogError()
                    << "Options for compatibility are 'off', 'major', 'minor', 'patch', 'commitId' and 'buildDate'!";
            }
            break;
        }
        default:
        {
            // CmdLineParser did not understand the parameters, don't run
            m_run = false;
        }
        };

        if (cmdLineParsingMode == CmdLineArgumentParsingMode::ONE)
        {
            break;
        }
    }
} // namespace roudi
bool CmdLineParser::getRun() const
{
    return m_run;
}
iox::log::LogLevel CmdLineParser::getLogLevel() const
{
    return m_logLevel;
}
MonitoringMode CmdLineParser::getMonitoringMode() const
{
    return m_monitoringMode;
}

<<<<<<< HEAD
version::CompatibilityCheckLevel CmdLineParser::getCompatibilityCheckLevel() const
{
    return m_compatibilityCheckLevel;
=======
cxx::optional<uint16_t> CmdLineParser::getUniqueRouDiId() const noexcept
{
    return m_uniqueRouDiId;
>>>>>>> 4e84049c
}
} // namespace roudi
} // namespace iox<|MERGE_RESOLUTION|>--- conflicted
+++ resolved
@@ -30,11 +30,8 @@
                                       {"version", no_argument, nullptr, 'v'},
                                       {"monitoring-mode", required_argument, nullptr, 'm'},
                                       {"log-level", required_argument, nullptr, 'l'},
-<<<<<<< HEAD
                                       {"ignore-version", required_argument, nullptr, 'i'},
-=======
                                       {"unique-roudi-id", required_argument, nullptr, 'u'},
->>>>>>> 4e84049c
                                       {nullptr, 0, nullptr, 0}};
 
     // colon after shortOption means it requires an argument, two colons mean optional argument
@@ -205,15 +202,14 @@
     return m_monitoringMode;
 }
 
-<<<<<<< HEAD
 version::CompatibilityCheckLevel CmdLineParser::getCompatibilityCheckLevel() const
 {
     return m_compatibilityCheckLevel;
-=======
+}
+
 cxx::optional<uint16_t> CmdLineParser::getUniqueRouDiId() const noexcept
 {
     return m_uniqueRouDiId;
->>>>>>> 4e84049c
 }
 } // namespace roudi
 } // namespace iox