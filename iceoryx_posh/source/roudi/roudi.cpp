// Copyright (c) 2019 by Robert Bosch GmbH. All rights reserved.
// Copyright (c) 2021 by Apex.AI Inc. All rights reserved.
//
// Licensed under the Apache License, Version 2.0 (the "License");
// you may not use this file except in compliance with the License.
// You may obtain a copy of the License at
//
//     http://www.apache.org/licenses/LICENSE-2.0
//
// Unless required by applicable law or agreed to in writing, software
// distributed under the License is distributed on an "AS IS" BASIS,
// WITHOUT WARRANTIES OR CONDITIONS OF ANY KIND, either express or implied.
// See the License for the specific language governing permissions and
// limitations under the License.
//
// SPDX-License-Identifier: Apache-2.0
<<<<<<< HEAD

=======
>>>>>>> 77375bca

#include "iceoryx_posh/internal/roudi/roudi.hpp"
#include "iceoryx_posh/internal/log/posh_logging.hpp"
#include "iceoryx_posh/internal/runtime/ipc_interface_creator.hpp"
#include "iceoryx_posh/internal/runtime/node_property.hpp"
#include "iceoryx_posh/popo/subscriber_options.hpp"
#include "iceoryx_posh/roudi/introspection_types.hpp"
#include "iceoryx_posh/roudi/memory/roudi_memory_manager.hpp"
#include "iceoryx_posh/runtime/port_config_info.hpp"
#include "iceoryx_utils/cxx/convert.hpp"
#include "iceoryx_utils/posix_wrapper/thread.hpp"

namespace iox
{
namespace roudi
{
RouDi::RouDi(RouDiMemoryInterface& roudiMemoryInterface,
             PortManager& portManager,
             RoudiStartupParameters roudiStartupParameters)
    : m_killProcessesInDestructor(roudiStartupParameters.m_killProcessesInDestructor)
    , m_runThreads(true)
    , m_roudiMemoryInterface(&roudiMemoryInterface)
    , m_portManager(&portManager)
    , m_prcMgr(*m_roudiMemoryInterface, portManager, roudiStartupParameters.m_compatibilityCheckLevel)
    , m_mempoolIntrospection(*m_roudiMemoryInterface->introspectionMemoryManager()
                                  .value(), /// @todo create a RouDiMemoryManagerData struct with all the pointer
                             *m_roudiMemoryInterface->segmentManager().value(),
                             PublisherPortUserType(m_prcMgr.addIntrospectionPublisherPort(IntrospectionMempoolService,
                                                                                          IPC_CHANNEL_ROUDI_NAME)))
    , m_monitoringMode(roudiStartupParameters.m_monitoringMode)
    , m_processKillDelay(roudiStartupParameters.m_processKillDelay)
{
    m_processIntrospection.registerPublisherPort(PublisherPortUserType(
        m_prcMgr.addIntrospectionPublisherPort(IntrospectionProcessService, IPC_CHANNEL_ROUDI_NAME)));
    m_prcMgr.initIntrospection(&m_processIntrospection);
    m_processIntrospection.run();
    m_mempoolIntrospection.run();

    // since RouDi offers the introspection services, also add it to the list of processes
    m_processIntrospection.addProcess(getpid(), IPC_CHANNEL_ROUDI_NAME);

    // run the threads
    m_processManagementThread = std::thread(&RouDi::monitorAndDiscoveryUpdate, this);
    posix::setThreadName(m_processManagementThread.native_handle(), "ProcessMgmt");

    if (roudiStartupParameters.m_runtimesMessagesThreadStart == RuntimeMessagesThreadStart::IMMEDIATE)
    {
        startProcessRuntimeMessagesThread();
    }
}

RouDi::~RouDi()
{
    shutdown();
}

void RouDi::startProcessRuntimeMessagesThread()
{
    m_processRuntimeMessagesThread = std::thread(&RouDi::processRuntimeMessages, this);
    posix::setThreadName(m_processRuntimeMessagesThread.native_handle(), "IPC-msg-process");
}

void RouDi::shutdown()
{
    m_processIntrospection.stop();
    m_portManager->stopPortIntrospection();
    // roudi will exit soon, stopping all threads
    m_runThreads = false;

    if (m_killProcessesInDestructor)
    {
        m_prcMgr.killAllProcesses(m_processKillDelay);
    }

    if (m_processManagementThread.joinable())
    {
        LogDebug() << "Joining 'ProcessMgmt' thread...";
        m_processManagementThread.join();
        LogDebug() << "...'ProcessMgmt' thread joined.";
    }
    if (m_processRuntimeMessagesThread.joinable())
    {
        LogDebug() << "Joining 'IPC-msg-process' thread...";
        m_processRuntimeMessagesThread.join();
        LogDebug() << "...'IPC-msg-process' thread joined.";
    }
}

void RouDi::cyclicUpdateHook()
{
    // default implementation; do nothing
}

void RouDi::monitorAndDiscoveryUpdate()
{
    while (m_runThreads)
    {
        m_prcMgr.run();

        cyclicUpdateHook();
    }
}

void RouDi::processRuntimeMessages()
{
    runtime::IpcInterfaceCreator roudiIpcInterface{IPC_CHANNEL_ROUDI_NAME};

    // the logger is intentionally not used, to ensure that this message is always printed
    std::cout << "RouDi is ready for clients" << std::endl;

    while (m_runThreads)
    {
        // read RouDi's IPC channel
        runtime::IpcMessage message;
        if (roudiIpcInterface.timedReceive(m_runtimeMessagesThreadTimeout, message))
        {
            auto cmd = runtime::stringToIpcMessageType(message.getElementAtIndex(0).c_str());
            std::string processName = message.getElementAtIndex(1);

            processMessage(message, cmd, ProcessName_t(cxx::TruncateToCapacity, processName));
        }
    }
}

version::VersionInfo
RouDi::parseRegisterMessage(const runtime::IpcMessage& message, int& pid, uid_t& userId, int64_t& transmissionTimestamp)
{
    cxx::convert::fromString(message.getElementAtIndex(2).c_str(), pid);
    cxx::convert::fromString(message.getElementAtIndex(3).c_str(), userId);
    cxx::convert::fromString(message.getElementAtIndex(4).c_str(), transmissionTimestamp);
    cxx::Serialization serializationVersionInfo(message.getElementAtIndex(5));
    return serializationVersionInfo;
}


void RouDi::processMessage(const runtime::IpcMessage& message,
                           const iox::runtime::IpcMessageType& cmd,
                           const ProcessName_t& processName)
{
    switch (cmd)
    {
    case runtime::IpcMessageType::SERVICE_REGISTRY_CHANGE_COUNTER:
    {
        m_prcMgr.sendServiceRegistryChangeCounterToProcess(processName);
        break;
    }
    case runtime::IpcMessageType::REG:
    {
        if (message.getNumberOfElements() != 6)
        {
            LogError() << "Wrong number of parameters for \"IpcMessageType::REG\" from \"" << processName
                       << "\"received!";
        }
        else
        {
            int pid;
            uid_t userId;
            int64_t transmissionTimestamp;
            version::VersionInfo versionInfo = parseRegisterMessage(message, pid, userId, transmissionTimestamp);

            registerProcess(
                processName, pid, {userId}, transmissionTimestamp, getUniqueSessionIdForProcess(), versionInfo);
        }
        break;
    }
    case runtime::IpcMessageType::CREATE_PUBLISHER:
    {
        if (message.getNumberOfElements() != 6)
        {
            LogError() << "Wrong number of parameters for \"IpcMessageType::CREATE_PUBLISHER\" from \"" << processName
                       << "\"received!";
        }
        else
        {
            capro::ServiceDescription service(cxx::Serialization(message.getElementAtIndex(2)));
            cxx::Serialization portConfigInfoSerialization(message.getElementAtIndex(5));

            popo::PublisherOptions options;
            options.historyCapacity = std::stoull(message.getElementAtIndex(3));
            options.nodeName = NodeName_t(cxx::TruncateToCapacity, message.getElementAtIndex(4));

            m_prcMgr.addPublisherForProcess(
                processName, service, options, iox::runtime::PortConfigInfo(portConfigInfoSerialization));
        }
        break;
    }
    case runtime::IpcMessageType::CREATE_SUBSCRIBER:
    {
        if (message.getNumberOfElements() != 7)
        {
            LogError() << "Wrong number of parameters for \"IpcMessageType::CREATE_SUBSCRIBER\" from \"" << processName
                       << "\"received!";
        }
        else
        {
            capro::ServiceDescription service(cxx::Serialization(message.getElementAtIndex(2)));
            cxx::Serialization portConfigInfoSerialization(message.getElementAtIndex(6));


            popo::SubscriberOptions options;
            options.historyRequest = std::stoull(message.getElementAtIndex(3));
            options.queueCapacity = std::stoull(message.getElementAtIndex(4));
            options.nodeName = NodeName_t(cxx::TruncateToCapacity, message.getElementAtIndex(5));

            m_prcMgr.addSubscriberForProcess(
                processName, service, options, iox::runtime::PortConfigInfo(portConfigInfoSerialization));
        }
        break;
    }
    case runtime::IpcMessageType::CREATE_CONDITION_VARIABLE:
    {
        if (message.getNumberOfElements() != 2)
        {
            LogError() << "Wrong number of parameters for \"IpcMessageType::CREATE_CONDITION_VARIABLE\" from \""
                       << processName << "\"received!";
            errorHandler(
                Error::kPORT_MANAGER__INTROSPECTION_MEMORY_MANAGER_UNAVAILABLE, nullptr, iox::ErrorLevel::MODERATE);
        }
        else
        {
            m_prcMgr.addConditionVariableForProcess(processName);
        }
        break;
    }
<<<<<<< HEAD
    case runtime::MqMessageType::CREATE_EVENT_VARIABLE:
    {
        if (message.getNumberOfElements() != 2)
        {
            LogError() << "Wrong number of parameters for \"MqMessageType::CREATE_EVENT_VARIABLE\" from \""
                       << processName << "\"received!";
            errorHandler(
                Error::kPORT_MANAGER__INTROSPECTION_MEMORY_MANAGER_UNAVAILABLE, nullptr, iox::ErrorLevel::MODERATE);
        }
        else
        {
            m_prcMgr.addEventVariableForProcess(processName);
        }
        break;
    }
    case runtime::MqMessageType::CREATE_INTERFACE:
=======
    case runtime::IpcMessageType::CREATE_INTERFACE:
>>>>>>> 77375bca
    {
        if (message.getNumberOfElements() != 4)
        {
            LogError() << "Wrong number of parameters for \"IpcMessageType::CREATE_INTERFACE\" from \"" << processName
                       << "\"received!";
        }
        else
        {
            capro::Interfaces interface =
                StringToCaProInterface(capro::IdString_t(cxx::TruncateToCapacity, message.getElementAtIndex(2)));

            m_prcMgr.addInterfaceForProcess(
                processName, interface, NodeName_t(cxx::TruncateToCapacity, message.getElementAtIndex(3)));
        }
        break;
    }
    case runtime::IpcMessageType::CREATE_APPLICATION:
    {
        if (message.getNumberOfElements() != 2)
        {
            LogError() << "Wrong number of parameters for \"IpcMessageType::CREATE_APPLICATION\" from \"" << processName
                       << "\"received!";
        }
        else
        {
            m_prcMgr.addApplicationForProcess(processName);
        }
        break;
    }
    case runtime::IpcMessageType::CREATE_NODE:
    {
        if (message.getNumberOfElements() != 3)
        {
            LogError() << "Wrong number of parameters for \"IpcMessageType::CREATE_NODE\" from \"" << processName
                       << "\"received!";
        }
        else
        {
            runtime::NodeProperty nodeProperty(cxx::Serialization(message.getElementAtIndex(2)));
            m_prcMgr.addNodeForProcess(processName, nodeProperty.m_name);
        }
        break;
    }
    case runtime::IpcMessageType::FIND_SERVICE:
    {
        if (message.getNumberOfElements() != 3)
        {
            LogError() << "Wrong number of parameters for \"IpcMessageType::FIND_SERVICE\" from \"" << processName
                       << "\"received!";
        }
        else
        {
            capro::ServiceDescription service(cxx::Serialization(message.getElementAtIndex(2)));

            m_prcMgr.findServiceForProcess(processName, service);
        }
        break;
    }
    case runtime::IpcMessageType::KEEPALIVE:
    {
        m_prcMgr.updateLivelinessOfProcess(processName);
        break;
    }
    default:
    {
        LogError() << "Unknown IPC message command [" << runtime::IpcMessageTypeToString(cmd) << "]";

        m_prcMgr.sendMessageNotSupportedToRuntime(processName);
        break;
    }
    }
}

bool RouDi::registerProcess(const ProcessName_t& name,
                            int pid,
                            posix::PosixUser user,
                            int64_t transmissionTimestamp,
                            const uint64_t sessionId,
                            const version::VersionInfo& versionInfo)
{
    bool monitorProcess = (m_monitoringMode == roudi::MonitoringMode::ON);
    return m_prcMgr.registerProcess(name, pid, user, monitorProcess, transmissionTimestamp, sessionId, versionInfo);
}

uint64_t RouDi::getUniqueSessionIdForProcess()
{
    static uint64_t sessionId = 0;
    return ++sessionId;
}

void RouDi::IpcMessageErrorHandler()
{
}

} // namespace roudi
} // namespace iox<|MERGE_RESOLUTION|>--- conflicted
+++ resolved
@@ -14,10 +14,6 @@
 // limitations under the License.
 //
 // SPDX-License-Identifier: Apache-2.0
-<<<<<<< HEAD
-
-=======
->>>>>>> 77375bca
 
 #include "iceoryx_posh/internal/roudi/roudi.hpp"
 #include "iceoryx_posh/internal/log/posh_logging.hpp"
@@ -242,8 +238,7 @@
         }
         break;
     }
-<<<<<<< HEAD
-    case runtime::MqMessageType::CREATE_EVENT_VARIABLE:
+    case runtime::IpcMessageType::CREATE_EVENT_VARIABLE:
     {
         if (message.getNumberOfElements() != 2)
         {
@@ -258,10 +253,7 @@
         }
         break;
     }
-    case runtime::MqMessageType::CREATE_INTERFACE:
-=======
     case runtime::IpcMessageType::CREATE_INTERFACE:
->>>>>>> 77375bca
     {
         if (message.getNumberOfElements() != 4)
         {
