--- conflicted
+++ resolved
@@ -142,136 +142,6 @@
     }
 }
 
-<<<<<<< HEAD
-/// @deprecated #25
-SenderPortType::MemberType_t* PoshRuntime::getMiddlewareSender(const capro::ServiceDescription& service,
-                                                               const NodeName_t& nodeName,
-                                                               const PortConfigInfo& portConfigInfo) noexcept
-{
-    MqMessage sendBuffer;
-    sendBuffer << mqMessageTypeToString(MqMessageType::CREATE_SENDER) << m_appName
-               << static_cast<cxx::Serialization>(service).toString() << nodeName
-               << static_cast<cxx::Serialization>(portConfigInfo).toString();
-
-    auto requestedSenderPort = requestSenderFromRoudi(sendBuffer);
-    if (requestedSenderPort.has_error())
-    {
-        switch (requestedSenderPort.get_error())
-        {
-        case MqMessageErrorType::NO_UNIQUE_CREATED:
-            LogWarn() << "Service '" << service.operator cxx::Serialization().toString()
-                      << "' already in use by another process.";
-            errorHandler(Error::kPOSH__RUNTIME_SENDERPORT_NOT_UNIQUE, nullptr, iox::ErrorLevel::MODERATE);
-            break;
-        case MqMessageErrorType::SENDERLIST_FULL:
-            LogWarn() << "Service '" << service.operator cxx::Serialization().toString()
-                      << "' could not be created since we are out of memory.";
-            errorHandler(Error::kPOSH__RUNTIME_ROUDI_SENDERLIST_FULL, nullptr, iox::ErrorLevel::SEVERE);
-            break;
-        default:
-            LogWarn() << "Undefined behavior occurred while creating service '"
-                      << service.operator cxx::Serialization().toString() << "'.";
-            errorHandler(
-                Error::kPOSH__RUNTIME_SENDERPORT_CREATION_UNDEFINED_BEHAVIOR, nullptr, iox::ErrorLevel::SEVERE);
-            break;
-        }
-        return nullptr;
-    }
-    return requestedSenderPort.value();
-}
-
-/// @deprecated #25
-cxx::expected<SenderPortType::MemberType_t*, MqMessageErrorType>
-PoshRuntime::requestSenderFromRoudi(const MqMessage& sendBuffer) noexcept
-{
-    MqMessage receiveBuffer;
-    if (sendRequestToRouDi(sendBuffer, receiveBuffer) && (3U == receiveBuffer.getNumberOfElements()))
-    {
-        std::string mqMessage = receiveBuffer.getElementAtIndex(0U);
-
-        if (stringToMqMessageType(mqMessage.c_str()) == MqMessageType::CREATE_SENDER_ACK)
-
-        {
-            RelativePointer::id_t segmentId{0U};
-            cxx::convert::fromString(receiveBuffer.getElementAtIndex(2U).c_str(), segmentId);
-            RelativePointer::offset_t offset{0U};
-            cxx::convert::fromString(receiveBuffer.getElementAtIndex(1U).c_str(), offset);
-            auto ptr = RelativePointer::getPtr(segmentId, offset);
-            return cxx::success<SenderPortType::MemberType_t*>(reinterpret_cast<SenderPortType::MemberType_t*>(ptr));
-        }
-        else
-        {
-            LogError() << "Wrong response from message queue" << mqMessage;
-            assert(false);
-            return cxx::success<SenderPortType::MemberType_t*>(nullptr);
-        }
-    }
-    else
-    {
-        if (receiveBuffer.getNumberOfElements() == 2U)
-        {
-            std::string mqMessage1 = receiveBuffer.getElementAtIndex(0U);
-            std::string mqMessage2 = receiveBuffer.getElementAtIndex(1U);
-            if (stringToMqMessageType(mqMessage1.c_str()) == MqMessageType::ERROR)
-            {
-                LogError() << "No valid sender port received from RouDi.";
-                return cxx::error<MqMessageErrorType>(stringToMqMessageErrorType(mqMessage2.c_str()));
-            }
-        }
-
-        LogError() << "Wrong response from message queue :'" << receiveBuffer.getMessage() << "'";
-        assert(false);
-        return cxx::success<SenderPortType::MemberType_t*>(nullptr);
-    }
-}
-
-/// @deprecated #25
-ReceiverPortType::MemberType_t* PoshRuntime::getMiddlewareReceiver(const capro::ServiceDescription& service,
-                                                                   const NodeName_t& nodeName,
-                                                                   const PortConfigInfo& portConfigInfo) noexcept
-{
-    MqMessage sendBuffer;
-    sendBuffer << mqMessageTypeToString(MqMessageType::CREATE_RECEIVER) << m_appName
-               << static_cast<cxx::Serialization>(service).toString() << nodeName
-               << static_cast<cxx::Serialization>(portConfigInfo).toString();
-
-    return requestReceiverFromRoudi(sendBuffer);
-}
-
-/// @deprecated #25
-ReceiverPortType::MemberType_t* PoshRuntime::requestReceiverFromRoudi(const MqMessage& sendBuffer) noexcept
-{
-    MqMessage receiveBuffer;
-    if (sendRequestToRouDi(sendBuffer, receiveBuffer) && (3U == receiveBuffer.getNumberOfElements()))
-    {
-        std::string mqMessage = receiveBuffer.getElementAtIndex(0U);
-
-        if (stringToMqMessageType(mqMessage.c_str()) == MqMessageType::CREATE_RECEIVER_ACK)
-        {
-            RelativePointer::id_t segmentId{0U};
-            cxx::convert::fromString(receiveBuffer.getElementAtIndex(2U).c_str(), segmentId);
-            RelativePointer::offset_t offset{0U};
-            cxx::convert::fromString(receiveBuffer.getElementAtIndex(1U).c_str(), offset);
-            auto ptr = RelativePointer::getPtr(segmentId, offset);
-            return reinterpret_cast<ReceiverPortType::MemberType_t*>(ptr);
-        }
-        else
-        {
-            LogError() << "Wrong response from message queue " << mqMessage;
-            errorHandler(Error::kPOSH__RUNTIME_WRONG_MESSAGE_QUEUE_RESPONSE, nullptr, iox::ErrorLevel::SEVERE);
-            return nullptr;
-        }
-    }
-    else
-    {
-        LogError() << "Wrong response from message queue";
-        errorHandler(Error::kPOSH__RUNTIME_WRONG_MESSAGE_QUEUE_RESPONSE, nullptr, iox::ErrorLevel::SEVERE);
-        return nullptr;
-    }
-}
-
-=======
->>>>>>> 3c43d88f
 PublisherPortUserType::MemberType_t* PoshRuntime::getMiddlewarePublisher(const capro::ServiceDescription& service,
                                                                          const uint64_t& historyCapacity,
                                                                          const NodeName_t& nodeName,
