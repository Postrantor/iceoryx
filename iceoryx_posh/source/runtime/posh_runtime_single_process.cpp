--- conflicted
+++ resolved
@@ -22,20 +22,11 @@
 PoshRuntimeSingleProcess::PoshRuntimeSingleProcess(const ProcessName_t& name) noexcept
     : PoshRuntime(name, DO_NOT_MAP_SHARED_MEMORY_INTO_THREAD)
 {
-<<<<<<< HEAD
-    auto currentFactory = PoshRuntime::getRuntimeFactory().target<PoshRuntime& (*)(const std::string&)>();
+    auto currentFactory = PoshRuntime::getRuntimeFactory().target<PoshRuntime& (*)(const ProcessName_t&)>();
     if (currentFactory != nullptr && *currentFactory == PoshRuntime::defaultRuntimeFactory)
     {
         PoshRuntime::setRuntimeFactory(
             [&](const std::string&) -> PoshRuntime& { return *static_cast<PoshRuntime*>(this); });
-=======
-    auto currentFactory = PoshRuntime::s_runtimeFactory.target<PoshRuntime& (*)(const ProcessName_t&)>();
-    if (currentFactory != nullptr && *currentFactory == PoshRuntime::defaultRuntimeFactory)
-    {
-        PoshRuntime::s_runtimeFactory = [&](const ProcessName_t&) -> PoshRuntime& {
-            return *static_cast<PoshRuntime*>(this);
-        };
->>>>>>> 5909b2fe
     }
     else
     {
