--- conflicted
+++ resolved
@@ -19,16 +19,12 @@
 {
 namespace popo
 {
-<<<<<<< HEAD
-void UserTrigger::disableEvent(const EventAccessor) noexcept
-=======
 // explicitly implemented for MSVC
 UserTrigger::UserTrigger() noexcept
 {
 }
 
-void UserTrigger::disableEvent() noexcept
->>>>>>> 6e5c6dd4
+void UserTrigger::disableEvent(const EventAccessor) noexcept
 {
     m_trigger.reset();
 }
