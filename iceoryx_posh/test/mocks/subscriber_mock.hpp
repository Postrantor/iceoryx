--- conflicted
+++ resolved
@@ -1,9 +1,5 @@
-<<<<<<< HEAD
 // Copyright (c) 2020 by Robert Bosch GmbH. All rights reserved.
 // Copyright (c) 2020 - 2021 by Apex.AI Inc. All rights reserved.
-=======
-// Copyright (c) 2020, 2021 by Robert Bosch GmbH, Apex.AI Inc. All rights reserved.
->>>>>>> 87a5c835
 //
 // Licensed under the Apache License, Version 2.0 (the "License");
 // you may not use this file except in compliance with the License.
@@ -63,17 +59,7 @@
     MOCK_METHOD0(isConditionVariableSet, bool());
     MOCK_METHOD0(unsetConditionVariable, bool());
     MOCK_METHOD0(destroy, bool());
-<<<<<<< HEAD
-=======
-    MOCK_METHOD4(
-        enableEvent,
-        iox::cxx::expected<iox::popo::WaitSetError>(iox::popo::WaitSet<>&,
-                                                    const iox::popo::SubscriberEvent,
-                                                    const uint64_t,
-                                                    const iox::popo::Trigger::Callback<MockSubscriberPortUser>));
-    MOCK_METHOD1(disableEvent, void(const iox::popo::SubscriberEvent));
     MOCK_CONST_METHOD0(getUniqueID, iox::UniquePortId());
->>>>>>> 87a5c835
 };
 
 template <typename T, typename Port = MockSubscriberPortUser>
