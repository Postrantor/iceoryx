// Copyright (c) 2019 by Robert Bosch GmbH. All rights reserved.
//
// Licensed under the Apache License, Version 2.0 (the "License");
// you may not use this file except in compliance with the License.
// You may obtain a copy of the License at
//
//     http://www.apache.org/licenses/LICENSE-2.0
//
// Unless required by applicable law or agreed to in writing, software
// distributed under the License is distributed on an "AS IS" BASIS,
// WITHOUT WARRANTIES OR CONDITIONS OF ANY KIND, either express or implied.
// See the License for the specific language governing permissions and
// limitations under the License.

#include "test.hpp"
#include "testutils/timing_test.hpp"

using namespace ::testing;
using ::testing::Return;

#define private public
#define protected public
#include "iceoryx_posh/internal/roudi/introspection/process_introspection.hpp"
#undef private
#undef protected

#include "iceoryx_posh/internal/popo/ports/publisher_port_data.hpp"
#include "mocks/chunk_mock.hpp"
#include "mocks/publisher_mock.hpp"

class MockPublisherPortUserIntrospection : public MockPublisherPortUser
{
  public:
    using Topic = iox::roudi::ProcessIntrospectionFieldTopic;

    MockPublisherPortUserIntrospection() = default;
    MockPublisherPortUserIntrospection(iox::popo::PublisherPortData*){};

    ChunkMock<Topic> m_chunk;

    iox::cxx::expected<iox::mepoo::ChunkHeader*, iox::popo::AllocationError> tryAllocateChunk(const uint32_t)
    {
        return iox::cxx::success<iox::mepoo::ChunkHeader*>(m_chunk.chunkHeader());
    }

    ChunkMock<Topic>* getChunk()
    {
        return &m_chunk;
    }
};

class ProcessIntrospectionAccess : public iox::roudi::ProcessIntrospection<MockPublisherPortUserIntrospection>
{
  public:
    using iox::roudi::ProcessIntrospection<MockPublisherPortUserIntrospection>::send;

    iox::cxx::optional<MockPublisherPortUserIntrospection>& getPublisherPort()
    {
        return this->m_publisherPort;
    }
};

class ProcessIntrospection_test : public Test
{
  public:
    using Topic = iox::roudi::ProcessIntrospectionFieldTopic;

    ProcessIntrospection_test()
    {
    }

    ~ProcessIntrospection_test()
    {
    }

    virtual void SetUp()
    {
        internal::CaptureStdout();
    }

    virtual void TearDown()
    {
        std::string output = internal::GetCapturedStdout();
        if (Test::HasFailure())
        {
            std::cout << output << std::endl;
        }
    }

    ChunkMock<Topic>* createMemoryChunkAndSend(ProcessIntrospectionAccess& introspectionAccess)
    {
        EXPECT_CALL(introspectionAccess.getPublisherPort().value(), sendChunk(_)).Times(1);

        introspectionAccess.send();

        return introspectionAccess.getPublisherPort().value().getChunk();
    }

    iox::mepoo::MemoryManager m_memoryManager;
    iox::capro::ServiceDescription m_serviceDescription;
    iox::popo::PublisherPortData m_publisherPortData{m_serviceDescription, "Foo", &m_memoryManager};
};

TEST_F(ProcessIntrospection_test, CTOR)
{
    {
        ProcessIntrospectionAccess introspectionAccess;
        EXPECT_THAT(introspectionAccess.getPublisherPort().has_value(), Eq(false));
    }
}

TEST_F(ProcessIntrospection_test, registerPublisherPort)
{
    {
        ProcessIntrospectionAccess introspectionAccess;
        introspectionAccess.registerPublisherPort(&m_publisherPortData);
        EXPECT_CALL(introspectionAccess.getPublisherPort().value(), stopOffer()).Times(1);
    }

    EXPECT_THAT(m_publisherPortData.m_offeringRequested, Eq(false));
}

TEST_F(ProcessIntrospection_test, send)
{
    {
        ProcessIntrospectionAccess introspectionAccess;
        introspectionAccess.registerPublisherPort(&m_publisherPortData);

        auto chunk = createMemoryChunkAndSend(introspectionAccess);
        EXPECT_THAT(chunk->sample()->m_processList.size(), Eq(0U));
        EXPECT_CALL(introspectionAccess.getPublisherPort().value(), stopOffer()).Times(1);
    }
    // stopOffer was called
    EXPECT_THAT(m_publisherPortData.m_offeringRequested, Eq(false));
}

TEST_F(ProcessIntrospection_test, addRemoveProcess)
{
    {
        ProcessIntrospectionAccess introspectionAccess;
        introspectionAccess.registerPublisherPort(&m_publisherPortData);

        const int PID = 42;
        const char PROCESS_NAME[] = "/chuck_norris";

        // invalid removal doesn't cause problems
        introspectionAccess.removeProcess(PID);
        auto chunk1 = createMemoryChunkAndSend(introspectionAccess);
        EXPECT_THAT(chunk1->sample()->m_processList.size(), Eq(0U));

        // a new process should be sent
        introspectionAccess.addProcess(PID, iox::ProcessName_t(PROCESS_NAME));
        auto chunk2 = createMemoryChunkAndSend(introspectionAccess);
        EXPECT_THAT(chunk2->sample()->m_processList.size(), Eq(1U));
        EXPECT_THAT(chunk2->sample()->m_processList[0].m_pid, Eq(PID));
        EXPECT_THAT(iox::ProcessName_t(PROCESS_NAME) == chunk2->sample()->m_processList[0].m_name, Eq(true));

        // list should be empty after removal
        introspectionAccess.removeProcess(PID);
        auto chunk3 = createMemoryChunkAndSend(introspectionAccess);
        EXPECT_THAT(chunk3->sample()->m_processList.size(), Eq(0U));

        // if there isn't any change, no data are deliverd
        EXPECT_CALL(introspectionAccess.getPublisherPort().value(), sendChunk(_)).Times(0);
        introspectionAccess.send();
    }
    // stopOffer was called
    EXPECT_THAT(m_publisherPortData.m_offeringRequested, Eq(false));
}

TEST_F(ProcessIntrospection_test, thread)
{
    {
        const int PID = 42;
        const char PROCESS_NAME[] = "/chuck_norris";

        ProcessIntrospectionAccess introspectionAccess;

        introspectionAccess.registerPublisherPort(&m_publisherPortData);

        EXPECT_CALL(introspectionAccess.getPublisherPort().value(), offer()).Times(1);
        EXPECT_CALL(introspectionAccess.getPublisherPort().value(), sendChunk(_)).Times(AtLeast(1));

        // we use the deliverChunk call to check how often the thread calls the send method
        std::chrono::milliseconds& sendIntervalSleep =
            const_cast<std::chrono::milliseconds&>(introspectionAccess.m_sendIntervalSleep);
        sendIntervalSleep = std::chrono::milliseconds(10);

        introspectionAccess.setSendInterval(10);
        introspectionAccess.run();

        for (size_t i = 0; i < 3; ++i)
        {
            introspectionAccess.addProcess(PID, iox::ProcessName_t(PROCESS_NAME));
            std::this_thread::sleep_for(std::chrono::milliseconds(15));
            introspectionAccess.removeProcess(PID);
            std::this_thread::sleep_for(std::chrono::milliseconds(15));
        }

        // within this time, the thread should have sent the 6 updates
        introspectionAccess.stop();
    }
    // stopOffer was called
    EXPECT_THAT(m_publisherPortData.m_offeringRequested, Eq(false));
}

TEST_F(ProcessIntrospection_test, addRemoveNode)
{
    {
        ProcessIntrospectionAccess introspectionAccess;

        introspectionAccess.registerPublisherPort(&m_publisherPortData);

        const int PID = 42;
        const char PROCESS_NAME[] = "/chuck_norris";
        const char NODE_1[] = "the_wrecking_crew";
        const char NODE_2[] = "the_octagon";
        const char NODE_3[] = "the_hitman";

<<<<<<< HEAD
        // invalid removal of unknown runnable of unknown process
        introspectionAccess.removeRunnable(iox::ProcessName_t(PROCESS_NAME), iox::RunnableName_t(RUNNABLE_1));
        auto chunk1 = createMemoryChunkAndSend(introspectionAccess);
=======
        m_senderPortImpl_mock->hasSubscribersReturn = true;

        // invalid removal of unknown node of unknown process
        m_introspection.removeNode(iox::ProcessName_t(PROCESS_NAME), iox::NodeName_t(NODE_1));
        auto chunk1 = createMemoryChunkAndSend(m_introspection);
>>>>>>> 8d1bd34d
        EXPECT_THAT(chunk1->sample()->m_processList.size(), Eq(0U));

        // a new process
        introspectionAccess.addProcess(PID, iox::ProcessName_t(PROCESS_NAME));

<<<<<<< HEAD
        // invalid removal of unknown runnable of known process
        introspectionAccess.removeRunnable(iox::ProcessName_t(PROCESS_NAME), iox::RunnableName_t(RUNNABLE_1));
        auto chunk2 = createMemoryChunkAndSend(introspectionAccess);
=======
        // invalid removal of unknown node of known process
        m_introspection.removeNode(iox::ProcessName_t(PROCESS_NAME), iox::NodeName_t(NODE_1));
        auto chunk2 = createMemoryChunkAndSend(m_introspection);
>>>>>>> 8d1bd34d
        EXPECT_THAT(chunk2->sample()->m_processList.size(), Eq(1U));
        EXPECT_THAT(chunk2->sample()->m_processList[0].m_nodes.size(), Eq(0U));

<<<<<<< HEAD
        // add a runnable
        introspectionAccess.addRunnable(iox::ProcessName_t(PROCESS_NAME), iox::RunnableName_t(RUNNABLE_1));
        auto chunk3 = createMemoryChunkAndSend(introspectionAccess);
=======
        // add a node
        m_introspection.addNode(iox::ProcessName_t(PROCESS_NAME), iox::NodeName_t(NODE_1));
        auto chunk3 = createMemoryChunkAndSend(m_introspection);
>>>>>>> 8d1bd34d
        EXPECT_THAT(chunk3->sample()->m_processList.size(), Eq(1U));
        EXPECT_THAT(chunk3->sample()->m_processList[0].m_nodes.size(), Eq(1U));

        // add it again, must be ignored
<<<<<<< HEAD
        introspectionAccess.addRunnable(iox::ProcessName_t(PROCESS_NAME), iox::RunnableName_t(RUNNABLE_1));
        auto chunk4 = createMemoryChunkAndSend(introspectionAccess);
=======
        m_introspection.addNode(iox::ProcessName_t(PROCESS_NAME), iox::NodeName_t(NODE_1));
        auto chunk4 = createMemoryChunkAndSend(m_introspection);
>>>>>>> 8d1bd34d
        EXPECT_THAT(chunk4->sample()->m_processList.size(), Eq(1U));
        EXPECT_THAT(chunk4->sample()->m_processList[0].m_nodes.size(), Eq(1U));

        // add some more
<<<<<<< HEAD
        introspectionAccess.addRunnable(iox::ProcessName_t(PROCESS_NAME), iox::RunnableName_t(RUNNABLE_2));
        introspectionAccess.addRunnable(iox::ProcessName_t(PROCESS_NAME), iox::RunnableName_t(RUNNABLE_3));
        auto chunk5 = createMemoryChunkAndSend(introspectionAccess);
=======
        m_introspection.addNode(iox::ProcessName_t(PROCESS_NAME), iox::NodeName_t(NODE_2));
        m_introspection.addNode(iox::ProcessName_t(PROCESS_NAME), iox::NodeName_t(NODE_3));
        auto chunk5 = createMemoryChunkAndSend(m_introspection);
>>>>>>> 8d1bd34d
        EXPECT_THAT(chunk5->sample()->m_processList.size(), Eq(1U));
        EXPECT_THAT(chunk5->sample()->m_processList[0].m_nodes.size(), Eq(3U));

<<<<<<< HEAD
        // remove some runnables
        introspectionAccess.removeRunnable(iox::ProcessName_t(PROCESS_NAME), iox::RunnableName_t(RUNNABLE_1));
        introspectionAccess.removeRunnable(iox::ProcessName_t(PROCESS_NAME), iox::RunnableName_t(RUNNABLE_3));
        auto chunk6 = createMemoryChunkAndSend(introspectionAccess);
=======
        // remove some nodes
        m_introspection.removeNode(iox::ProcessName_t(PROCESS_NAME), iox::NodeName_t(NODE_1));
        m_introspection.removeNode(iox::ProcessName_t(PROCESS_NAME), iox::NodeName_t(NODE_3));
        auto chunk6 = createMemoryChunkAndSend(m_introspection);
>>>>>>> 8d1bd34d
        EXPECT_THAT(chunk6->sample()->m_processList.size(), Eq(1U));
        EXPECT_THAT(chunk6->sample()->m_processList[0].m_nodes.size(), Eq(1U));
        EXPECT_THAT(strcmp(NODE_2, chunk6->sample()->m_processList[0].m_nodes[0].c_str()), Eq(0));

<<<<<<< HEAD
        // remove last runnable list empty again
        introspectionAccess.removeRunnable(iox::ProcessName_t(PROCESS_NAME), iox::RunnableName_t(RUNNABLE_2));
        auto chunk7 = createMemoryChunkAndSend(introspectionAccess);
=======
        // remove last node list empty again
        m_introspection.removeNode(iox::ProcessName_t(PROCESS_NAME), iox::NodeName_t(NODE_2));
        auto chunk7 = createMemoryChunkAndSend(m_introspection);
>>>>>>> 8d1bd34d
        EXPECT_THAT(chunk7->sample()->m_processList.size(), Eq(1U));
        EXPECT_THAT(chunk7->sample()->m_processList[0].m_nodes.size(), Eq(0U));
    }
    // stopOffer was called
    EXPECT_THAT(m_publisherPortData.m_offeringRequested, Eq(false));
}<|MERGE_RESOLUTION|>--- conflicted
+++ resolved
@@ -217,94 +217,50 @@
         const char NODE_2[] = "the_octagon";
         const char NODE_3[] = "the_hitman";
 
-<<<<<<< HEAD
         // invalid removal of unknown runnable of unknown process
-        introspectionAccess.removeRunnable(iox::ProcessName_t(PROCESS_NAME), iox::RunnableName_t(RUNNABLE_1));
+        introspectionAccess.removeNode(iox::ProcessName_t(PROCESS_NAME), iox::NodeName_t(NODE_1));
         auto chunk1 = createMemoryChunkAndSend(introspectionAccess);
-=======
-        m_senderPortImpl_mock->hasSubscribersReturn = true;
-
-        // invalid removal of unknown node of unknown process
-        m_introspection.removeNode(iox::ProcessName_t(PROCESS_NAME), iox::NodeName_t(NODE_1));
-        auto chunk1 = createMemoryChunkAndSend(m_introspection);
->>>>>>> 8d1bd34d
         EXPECT_THAT(chunk1->sample()->m_processList.size(), Eq(0U));
 
         // a new process
         introspectionAccess.addProcess(PID, iox::ProcessName_t(PROCESS_NAME));
 
-<<<<<<< HEAD
         // invalid removal of unknown runnable of known process
-        introspectionAccess.removeRunnable(iox::ProcessName_t(PROCESS_NAME), iox::RunnableName_t(RUNNABLE_1));
+        introspectionAccess.removeNode(iox::ProcessName_t(PROCESS_NAME), iox::NodeName_t(NODE_1));
         auto chunk2 = createMemoryChunkAndSend(introspectionAccess);
-=======
-        // invalid removal of unknown node of known process
-        m_introspection.removeNode(iox::ProcessName_t(PROCESS_NAME), iox::NodeName_t(NODE_1));
-        auto chunk2 = createMemoryChunkAndSend(m_introspection);
->>>>>>> 8d1bd34d
         EXPECT_THAT(chunk2->sample()->m_processList.size(), Eq(1U));
         EXPECT_THAT(chunk2->sample()->m_processList[0].m_nodes.size(), Eq(0U));
 
-<<<<<<< HEAD
         // add a runnable
-        introspectionAccess.addRunnable(iox::ProcessName_t(PROCESS_NAME), iox::RunnableName_t(RUNNABLE_1));
+        introspectionAccess.addNode(iox::ProcessName_t(PROCESS_NAME), iox::NodeName_t(NODE_1));
         auto chunk3 = createMemoryChunkAndSend(introspectionAccess);
-=======
-        // add a node
-        m_introspection.addNode(iox::ProcessName_t(PROCESS_NAME), iox::NodeName_t(NODE_1));
-        auto chunk3 = createMemoryChunkAndSend(m_introspection);
->>>>>>> 8d1bd34d
         EXPECT_THAT(chunk3->sample()->m_processList.size(), Eq(1U));
         EXPECT_THAT(chunk3->sample()->m_processList[0].m_nodes.size(), Eq(1U));
 
         // add it again, must be ignored
-<<<<<<< HEAD
-        introspectionAccess.addRunnable(iox::ProcessName_t(PROCESS_NAME), iox::RunnableName_t(RUNNABLE_1));
+        introspectionAccess.addNode(iox::ProcessName_t(PROCESS_NAME), iox::NodeName_t(NODE_1));
         auto chunk4 = createMemoryChunkAndSend(introspectionAccess);
-=======
-        m_introspection.addNode(iox::ProcessName_t(PROCESS_NAME), iox::NodeName_t(NODE_1));
-        auto chunk4 = createMemoryChunkAndSend(m_introspection);
->>>>>>> 8d1bd34d
         EXPECT_THAT(chunk4->sample()->m_processList.size(), Eq(1U));
         EXPECT_THAT(chunk4->sample()->m_processList[0].m_nodes.size(), Eq(1U));
 
         // add some more
-<<<<<<< HEAD
-        introspectionAccess.addRunnable(iox::ProcessName_t(PROCESS_NAME), iox::RunnableName_t(RUNNABLE_2));
-        introspectionAccess.addRunnable(iox::ProcessName_t(PROCESS_NAME), iox::RunnableName_t(RUNNABLE_3));
+        introspectionAccess.addNode(iox::ProcessName_t(PROCESS_NAME), iox::NodeName_t(NODE_2));
+        introspectionAccess.addNode(iox::ProcessName_t(PROCESS_NAME), iox::NodeName_t(NODE_3));
         auto chunk5 = createMemoryChunkAndSend(introspectionAccess);
-=======
-        m_introspection.addNode(iox::ProcessName_t(PROCESS_NAME), iox::NodeName_t(NODE_2));
-        m_introspection.addNode(iox::ProcessName_t(PROCESS_NAME), iox::NodeName_t(NODE_3));
-        auto chunk5 = createMemoryChunkAndSend(m_introspection);
->>>>>>> 8d1bd34d
         EXPECT_THAT(chunk5->sample()->m_processList.size(), Eq(1U));
         EXPECT_THAT(chunk5->sample()->m_processList[0].m_nodes.size(), Eq(3U));
 
-<<<<<<< HEAD
         // remove some runnables
-        introspectionAccess.removeRunnable(iox::ProcessName_t(PROCESS_NAME), iox::RunnableName_t(RUNNABLE_1));
-        introspectionAccess.removeRunnable(iox::ProcessName_t(PROCESS_NAME), iox::RunnableName_t(RUNNABLE_3));
+        introspectionAccess.removeNode(iox::ProcessName_t(PROCESS_NAME), iox::NodeName_t(NODE_1));
+        introspectionAccess.removeNode(iox::ProcessName_t(PROCESS_NAME), iox::NodeName_t(NODE_3));
         auto chunk6 = createMemoryChunkAndSend(introspectionAccess);
-=======
-        // remove some nodes
-        m_introspection.removeNode(iox::ProcessName_t(PROCESS_NAME), iox::NodeName_t(NODE_1));
-        m_introspection.removeNode(iox::ProcessName_t(PROCESS_NAME), iox::NodeName_t(NODE_3));
-        auto chunk6 = createMemoryChunkAndSend(m_introspection);
->>>>>>> 8d1bd34d
         EXPECT_THAT(chunk6->sample()->m_processList.size(), Eq(1U));
         EXPECT_THAT(chunk6->sample()->m_processList[0].m_nodes.size(), Eq(1U));
         EXPECT_THAT(strcmp(NODE_2, chunk6->sample()->m_processList[0].m_nodes[0].c_str()), Eq(0));
 
-<<<<<<< HEAD
         // remove last runnable list empty again
-        introspectionAccess.removeRunnable(iox::ProcessName_t(PROCESS_NAME), iox::RunnableName_t(RUNNABLE_2));
+        introspectionAccess.removeNode(iox::ProcessName_t(PROCESS_NAME), iox::NodeName_t(NODE_2));
         auto chunk7 = createMemoryChunkAndSend(introspectionAccess);
-=======
-        // remove last node list empty again
-        m_introspection.removeNode(iox::ProcessName_t(PROCESS_NAME), iox::NodeName_t(NODE_2));
-        auto chunk7 = createMemoryChunkAndSend(m_introspection);
->>>>>>> 8d1bd34d
         EXPECT_THAT(chunk7->sample()->m_processList.size(), Eq(1U));
         EXPECT_THAT(chunk7->sample()->m_processList[0].m_nodes.size(), Eq(0U));
     }
