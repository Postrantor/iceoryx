// Copyright (c) 2020 by Robert Bosch GmbH. All rights reserved.
//
// Licensed under the Apache License, Version 2.0 (the "License");
// you may not use this file except in compliance with the License.
// You may obtain a copy of the License at
//
//     http://www.apache.org/licenses/LICENSE-2.0
//
// Unless required by applicable law or agreed to in writing, software
// distributed under the License is distributed on an "AS IS" BASIS,
// WITHOUT WARRANTIES OR CONDITIONS OF ANY KIND, either express or implied.
// See the License for the specific language governing permissions and
// limitations under the License.

#include "iceoryx_posh/iceoryx_posh_types.hpp"
#include "iceoryx_posh/internal/popo/building_blocks/condition_variable_data.hpp"
#include "iceoryx_posh/popo/user_trigger.hpp"
#include "iceoryx_posh/popo/wait_set.hpp"
#include "iceoryx_utils/cxx/vector.hpp"
#include "mocks/wait_set_mock.hpp"
#include "test.hpp"
#include "testutils/timing_test.hpp"

#include <chrono>
#include <memory>
#include <thread>

using namespace ::testing;
using ::testing::Return;
using namespace iox::popo;
using namespace iox::cxx;
using namespace iox::units::duration_literals;

class WaitSet_test : public Test
{
  public:
    ConditionVariableData m_condVarData;
    WaitSetMock m_sut{&m_condVarData};
    uint64_t m_resetTriggerId = 0U;
    WaitSet_test* m_triggerCallbackArgument1 = nullptr;
    WaitSet_test* m_triggerCallbackArgument2 = nullptr;
    mutable uint64_t m_returnTrueCounter = 0U;

    expected<Trigger, WaitSetError> acquireTrigger(WaitSetMock& waitset,
                                                   const uint64_t triggerId,
                                                   Trigger::Callback<WaitSet_test> callback = triggerCallback1)
    {
        return waitset.acquireTrigger(
            this, {this, &WaitSet_test::hasTriggered}, {this, &WaitSet_test::resetCallback}, triggerId, callback);
    }

    bool hasTriggered() const
    {
        if (m_returnTrueCounter == 0U)
        {
            return false;
        }
        else
        {
            --m_returnTrueCounter;
            return true;
        }
    }

    void resetCallback(const Trigger& trigger)
    {
        m_resetTriggerId = trigger.getTriggerId();
        const_cast<Trigger&>(trigger).reset();
    }

    static void triggerCallback1(WaitSet_test* const waitset)
    {
        waitset->m_triggerCallbackArgument1 = waitset;
    }

    static void triggerCallback2(WaitSet_test* const waitset)
    {
        waitset->m_triggerCallbackArgument2 = waitset;
    }

    void SetUp(){};

    void TearDown(){};
};

TEST_F(WaitSet_test, AcquireTriggerOnceIsSuccessful)
{
    EXPECT_FALSE(acquireTrigger(m_sut, 0).has_error());
}

<<<<<<< HEAD
=======
    iox::posix::Semaphore m_syncSemaphore =
        iox::posix::Semaphore::create(iox::posix::CreateUnnamedSingleProcessSemaphore, 0u).value();
>>>>>>> 3a310b4e

TEST_F(WaitSet_test, AcquireMultipleTriggerIsSuccessful)
{
    auto trigger1 = acquireTrigger(m_sut, 10);
    auto trigger2 = acquireTrigger(m_sut, 11);
    auto trigger3 = acquireTrigger(m_sut, 12);

    EXPECT_FALSE(trigger1.has_error());
    EXPECT_FALSE(trigger2.has_error());
    EXPECT_FALSE(trigger3.has_error());
}

TEST_F(WaitSet_test, AcquireMaximumAllowedTriggersIsSuccessful)
{
    iox::cxx::vector<expected<Trigger, WaitSetError>, iox::MAX_NUMBER_OF_TRIGGERS_PER_WAITSET> trigger;
    for (uint64_t i = 0; i < iox::MAX_NUMBER_OF_TRIGGERS_PER_WAITSET; ++i)
    {
        trigger.emplace_back(acquireTrigger(m_sut, 1 + i));
        EXPECT_FALSE(trigger.back().has_error());
    }
}

TEST_F(WaitSet_test, AcquireMaximumAllowedPlusOneTriggerFails)
{
    iox::cxx::vector<expected<Trigger, WaitSetError>, iox::MAX_NUMBER_OF_TRIGGERS_PER_WAITSET> trigger;
    for (uint64_t i = 0; i < iox::MAX_NUMBER_OF_TRIGGERS_PER_WAITSET; ++i)
    {
        trigger.emplace_back(acquireTrigger(m_sut, 5 + i));
    }
    auto result = acquireTrigger(m_sut, 0);
    ASSERT_TRUE(result.has_error());
    EXPECT_THAT(result.get_error(), Eq(WaitSetError::TRIGGER_VECTOR_OVERFLOW));
}

TEST_F(WaitSet_test, AcquireTriggerReturnsTriggerWithValidOrigin)
{
    auto trigger = acquireTrigger(m_sut, 0);
    ASSERT_FALSE(trigger.has_error());
    EXPECT_EQ(trigger->getOrigin<WaitSet_test>(), this);
}

TEST_F(WaitSet_test, AcquireTriggerReturnsTriggerWithValidTriggerId)
{
    auto trigger = acquireTrigger(m_sut, 781);
    ASSERT_FALSE(trigger.has_error());
    EXPECT_EQ(trigger->getTriggerId(), 781);
}

TEST_F(WaitSet_test, AcquireTriggerReturnsTriggerWithValidCallback)
{
    auto trigger = acquireTrigger(m_sut, 0);
    ASSERT_FALSE(trigger.has_error());
    ASSERT_TRUE((*trigger)());
    EXPECT_THAT(m_triggerCallbackArgument1, this);
}

TEST_F(WaitSet_test, AcquireTriggerReturnsTriggerWithValidTriggerCallback)
{
    auto trigger = acquireTrigger(m_sut, 0);
    m_returnTrueCounter = 1;
    EXPECT_TRUE(trigger->hasTriggered());
    m_returnTrueCounter = 0;
    EXPECT_FALSE(trigger->hasTriggered());
}

TEST_F(WaitSet_test, ResetCallbackIsCalledWhenWaitsetGoesOutOfScope)
{
    iox::cxx::expected<Trigger, WaitSetError> trigger =
        iox::cxx::error<WaitSetError>(WaitSetError::TRIGGER_VECTOR_OVERFLOW);

    {
        WaitSetMock sut{&m_condVarData};
        trigger = acquireTrigger(sut, 421337);
    }

    EXPECT_THAT(m_resetTriggerId, Eq(421337));
}

TEST_F(WaitSet_test, TimerRemovesItselfFromWaitsetWhenGoingOutOfScope)
{
    iox::cxx::vector<expected<Trigger, WaitSetError>, iox::MAX_NUMBER_OF_TRIGGERS_PER_WAITSET> trigger;
    for (uint64_t i = 0; i < iox::MAX_NUMBER_OF_TRIGGERS_PER_WAITSET - 1; ++i)
    {
        trigger.emplace_back(acquireTrigger(m_sut, 100 + i));
    }

    {
        auto temporaryTrigger = acquireTrigger(m_sut, 0);
        // goes out of scope here and creates space again for an additional trigger
        // if this doesn't work we are unable to acquire another trigger since the
        // waitset is already full
    }

    auto anotherTrigger = acquireTrigger(m_sut, 0);
    EXPECT_FALSE(anotherTrigger.has_error());
}

TEST_F(WaitSet_test, MultipleTimerRemovingThemselfFromWaitsetWhenGoingOutOfScope)
{
    iox::cxx::vector<expected<Trigger, WaitSetError>, iox::MAX_NUMBER_OF_TRIGGERS_PER_WAITSET> trigger;
    for (uint64_t i = 0; i < iox::MAX_NUMBER_OF_TRIGGERS_PER_WAITSET - 3; ++i)
    {
        trigger.emplace_back(acquireTrigger(m_sut, 100 + i));
    }

    {
        auto temporaryTrigger1 = acquireTrigger(m_sut, 1);
        auto temporaryTrigger2 = acquireTrigger(m_sut, 2);
        auto temporaryTrigger3 = acquireTrigger(m_sut, 3);
    }

    auto anotherTrigger1 = acquireTrigger(m_sut, 5);
    auto anotherTrigger2 = acquireTrigger(m_sut, 6);
    auto anotherTrigger3 = acquireTrigger(m_sut, 7);
    EXPECT_FALSE(anotherTrigger3.has_error());
}

TEST_F(WaitSet_test, WaitBlocksWhenNothingTriggered)
{
    std::atomic_bool doStartWaiting{false};
    std::atomic_bool isThreadFinished{false};
    iox::cxx::vector<expected<Trigger, WaitSetError>, iox::MAX_NUMBER_OF_TRIGGERS_PER_WAITSET> trigger;
    for (uint64_t i = 0; i < iox::MAX_NUMBER_OF_TRIGGERS_PER_WAITSET; ++i)
    {
        trigger.emplace_back(acquireTrigger(m_sut, i + 5));
    }

    std::thread t([&] {
        m_returnTrueCounter = 0;
        trigger.front()->trigger();

        doStartWaiting.store(true);
        auto triggerVector = m_sut.wait();
        isThreadFinished.store(true);
    });

    while (!doStartWaiting.load())
        ;


    std::this_thread::sleep_for(std::chrono::milliseconds(10));
    EXPECT_FALSE(isThreadFinished.load());

    m_returnTrueCounter = 1;
    trigger.front()->trigger();
    std::this_thread::sleep_for(std::chrono::milliseconds(10));
    EXPECT_TRUE(isThreadFinished.load());

    t.join();
}

TEST_F(WaitSet_test, TimedWaitReturnsNothingWhenNothingTriggered)
{
    iox::cxx::vector<expected<Trigger, WaitSetError>, iox::MAX_NUMBER_OF_TRIGGERS_PER_WAITSET> trigger;
    for (uint64_t i = 0; i < iox::MAX_NUMBER_OF_TRIGGERS_PER_WAITSET; ++i)
    {
        trigger.emplace_back(acquireTrigger(m_sut, i + 5));
    }

    m_returnTrueCounter = 0;
    trigger.front()->trigger();

    auto triggerVector = m_sut.timedWait(10_ms);
    ASSERT_THAT(triggerVector.size(), Eq(0));
}

void WaitReturnsTheOneTriggeredCondition(WaitSet_test* test,
                                         const std::function<WaitSet::TriggerStateVector()>& waitCall)
{
    iox::cxx::vector<expected<Trigger, WaitSetError>, iox::MAX_NUMBER_OF_TRIGGERS_PER_WAITSET> trigger;
    for (uint64_t i = 0; i < iox::MAX_NUMBER_OF_TRIGGERS_PER_WAITSET; ++i)
    {
        trigger.emplace_back(test->acquireTrigger(test->m_sut, i + 5));
    }

    test->m_returnTrueCounter = 1;
    trigger.front()->trigger();

    auto triggerVector = waitCall();
    ASSERT_THAT(triggerVector.size(), Eq(1));
    EXPECT_THAT(triggerVector[0].getTriggerId(), 5);
    EXPECT_TRUE(triggerVector[0].doesOriginateFrom(test));
    EXPECT_EQ(triggerVector[0].getOrigin<WaitSet_test>(), test);
}

TEST_F(WaitSet_test, WaitReturnsTheOneTriggeredCondition)
{
    WaitReturnsTheOneTriggeredCondition(this, [&] { return m_sut.wait(); });
}

TEST_F(WaitSet_test, TimedWaitReturnsTheOneTriggeredCondition)
{
    WaitReturnsTheOneTriggeredCondition(this, [&] { return m_sut.timedWait(10_ms); });
}

void WaitReturnsAllTriggeredConditionWhenMultipleAreTriggered(
    WaitSet_test* test, const std::function<WaitSet::TriggerStateVector()>& waitCall)
{
    iox::cxx::vector<expected<Trigger, WaitSetError>, iox::MAX_NUMBER_OF_TRIGGERS_PER_WAITSET> trigger;
    for (uint64_t i = 0; i < iox::MAX_NUMBER_OF_TRIGGERS_PER_WAITSET; ++i)
    {
        trigger.emplace_back(test->acquireTrigger(test->m_sut, 100 + i));
    }

    test->m_returnTrueCounter = 24;
    trigger.front()->trigger();

    auto triggerVector = waitCall();
    ASSERT_THAT(triggerVector.size(), Eq(24));

    for (uint64_t i = 0; i < 24; ++i)
    {
        EXPECT_THAT(triggerVector[i].getTriggerId(), 100 + i);
        EXPECT_TRUE(triggerVector[i].doesOriginateFrom(test));
        EXPECT_EQ(triggerVector[i].getOrigin<WaitSet_test>(), test);
    }
}

TEST_F(WaitSet_test, WaitReturnsAllTriggeredConditionWhenMultipleAreTriggered)
{
    WaitReturnsAllTriggeredConditionWhenMultipleAreTriggered(this, [&] { return m_sut.wait(); });
}

TEST_F(WaitSet_test, TimedWaitReturnsAllTriggeredConditionWhenMultipleAreTriggered)
{
    WaitReturnsAllTriggeredConditionWhenMultipleAreTriggered(this, [&] { return m_sut.timedWait(10_ms); });
}


void WaitReturnsAllTriggeredConditionWhenAllAreTriggered(WaitSet_test* test,
                                                         const std::function<WaitSet::TriggerStateVector()>& waitCall)
{
    iox::cxx::vector<expected<Trigger, WaitSetError>, iox::MAX_NUMBER_OF_TRIGGERS_PER_WAITSET> trigger;
    for (uint64_t i = 0; i < iox::MAX_NUMBER_OF_TRIGGERS_PER_WAITSET; ++i)
    {
        trigger.emplace_back(test->acquireTrigger(test->m_sut, i * 3 + 2));
    }

    test->m_returnTrueCounter = iox::MAX_NUMBER_OF_TRIGGERS_PER_WAITSET;
    trigger.front()->trigger();

    auto triggerVector = waitCall();
    ASSERT_THAT(triggerVector.size(), Eq(iox::MAX_NUMBER_OF_TRIGGERS_PER_WAITSET));

    for (uint64_t i = 0; i < iox::MAX_NUMBER_OF_TRIGGERS_PER_WAITSET; ++i)
    {
        EXPECT_THAT(triggerVector[i].getTriggerId(), i * 3 + 2);
        EXPECT_TRUE(triggerVector[i].doesOriginateFrom(test));
        EXPECT_EQ(triggerVector[i].getOrigin<WaitSet_test>(), test);
    }
}

TEST_F(WaitSet_test, WaitReturnsAllTriggeredConditionWhenAllAreTriggered)
{
    WaitReturnsAllTriggeredConditionWhenAllAreTriggered(this, [&] { return m_sut.wait(); });
}

TEST_F(WaitSet_test, TimedWaitReturnsAllTriggeredConditionWhenAllAreTriggered)
{
    WaitReturnsAllTriggeredConditionWhenAllAreTriggered(this, [&] { return m_sut.timedWait(10_ms); });
}

void WaitReturnsTriggersWithCorrectCallbacks(WaitSet_test* test,
                                             const std::function<WaitSet::TriggerStateVector()>& waitCall)
{
    auto trigger1 = test->acquireTrigger(test->m_sut, 1, WaitSet_test::triggerCallback1);
    auto trigger2 = test->acquireTrigger(test->m_sut, 2, WaitSet_test::triggerCallback2);

    ASSERT_THAT(trigger1.has_error(), Eq(false));
    ASSERT_THAT(trigger2.has_error(), Eq(false));

    test->m_returnTrueCounter = 2;
    trigger1->trigger();

    auto triggerVector = waitCall();
    ASSERT_THAT(triggerVector.size(), Eq(2));

    test->m_triggerCallbackArgument1 = nullptr;
    triggerVector[0]();
    EXPECT_THAT(test->m_triggerCallbackArgument1, Eq(test));

    test->m_triggerCallbackArgument2 = nullptr;
    triggerVector[1]();
    EXPECT_THAT(test->m_triggerCallbackArgument2, Eq(test));
}

TEST_F(WaitSet_test, WaitReturnsTriggersWithCorrectCallbacks)
{
    WaitReturnsTriggersWithCorrectCallbacks(this, [&] { return m_sut.wait(); });
}

TEST_F(WaitSet_test, TimedWaitReturnsTriggersWithCorrectCallbacks)
{
    WaitReturnsTriggersWithCorrectCallbacks(this, [&] { return m_sut.timedWait(10_ms); });
}

TEST_F(WaitSet_test, InitialWaitSetHasSizeZero)
{
    EXPECT_EQ(m_sut.size(), 0);
}

TEST_F(WaitSet_test, WaitSetCapacity)
{
    EXPECT_EQ(m_sut.capacity(), iox::MAX_NUMBER_OF_TRIGGERS_PER_WAITSET);
}

TEST_F(WaitSet_test, OneAcquireTriggerIncreasesSizeByOne)
{
    auto trigger1 = acquireTrigger(m_sut, 0);
    static_cast<void>(trigger1);

    EXPECT_EQ(m_sut.size(), 1);
}

TEST_F(WaitSet_test, MultipleAcquireTriggerIncreasesSizeCorrectly)
{
    auto trigger1 = acquireTrigger(m_sut, 5);
    auto trigger2 = acquireTrigger(m_sut, 6);
    auto trigger3 = acquireTrigger(m_sut, 7);
    auto trigger4 = acquireTrigger(m_sut, 8);

    EXPECT_EQ(m_sut.size(), 4);
}

TEST_F(WaitSet_test, TriggerGoesOutOfScopeReducesSize)
{
    auto trigger1 = acquireTrigger(m_sut, 1);
    auto trigger2 = acquireTrigger(m_sut, 2);
    {
        auto trigger3 = acquireTrigger(m_sut, 3);
        auto trigger4 = acquireTrigger(m_sut, 4);
    }

    EXPECT_EQ(m_sut.size(), 2);
}

TEST_F(WaitSet_test, MovingAssignTriggerReducesSize)
{
    auto trigger1 = acquireTrigger(m_sut, 0);
    Trigger trigger2;
    trigger2 = std::move(*trigger1);

    EXPECT_EQ(m_sut.size(), 1);
}

TEST_F(WaitSet_test, MoveCTorTriggerDoesNotChangeSize)
{
    auto trigger1 = acquireTrigger(m_sut, 0);
    auto trigger2(std::move(*trigger1));

    EXPECT_EQ(m_sut.size(), 1);
}<|MERGE_RESOLUTION|>--- conflicted
+++ resolved
@@ -88,12 +88,6 @@
     EXPECT_FALSE(acquireTrigger(m_sut, 0).has_error());
 }
 
-<<<<<<< HEAD
-=======
-    iox::posix::Semaphore m_syncSemaphore =
-        iox::posix::Semaphore::create(iox::posix::CreateUnnamedSingleProcessSemaphore, 0u).value();
->>>>>>> 3a310b4e
-
 TEST_F(WaitSet_test, AcquireMultipleTriggerIsSuccessful)
 {
     auto trigger1 = acquireTrigger(m_sut, 10);
