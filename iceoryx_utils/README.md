
# Eclipse iceoryx utils overview

The iceoryx utils are our basic building blocks - the foundation of
iceoryx. There are a wide variety of building blocks grouped together in categories
or namespace, depending on where or how they are used.

## Categories

| Namespace       | Short Description |
|:---------------:|:------------------|
| [cxx](#cxx) | Since we are not allowed to use C++17 as well as the heap or exceptions we implemented constructs like `optional`, `expected` or `variant` so that we can be as modern as possible. Furthermore, you can find here constructs which are mentioned in the [C++ Core Guidelines](https://github.com/isocpp/CppCoreGuidelines) as well as constructs like `smart_c` which enables us to work with good old C function more easily since it does all the error handling for us like taking care of errno or catching EINTR. |
| [concurrent](#concurrent) | You should never use concurrent constructs like `mutex`, `semaphores`, `atomic` etc directly in our codebase. At the moment we still have some exceptions to this guideline but the idea is that all classes which are using them are stored under concurrent and have to undergo more tests then the usual non concurrent class. For instance we try to provide stress tests for them. In here you can find `fifo`, `smart_lock`, `sofi`, `trigger_queue` and much more. |
| [design_pattern](#design-pattern) | Certain code patterns which are repeating themselves all over the code are abstracted and stored in here. At the moment we only have the creation pattern but maybe there will be more. |
| [error-handling](#error-handling) | The Error-Handler to in iceoryx for handling fault cases. |
| [log](#log) | The logger used by iceoryx. |
| [posix_wrapper](#posix-wrapper) | Posix constructs like shared memory, threads or semaphores are not used directly in our code base. We abstracted them so that they are following the [RAII (Resource Acquisition Is Initialization)](https://en.wikipedia.org/wiki/Resource_acquisition_is_initialization) idiom and other good practices from the C++ community. |
| [units](#units) | |
| other | There are even more namespaces inside the iceoryx utils but they will either become obsolete in the future, will be integrated into existing names or are established as another namespace and documented here. We are unsure where they will end up in the future. |

## Structure

 The following sections have a column called `internal` to indicate that the API
 is not stable and can change anytime. You should never rely on it and you get no
 support if you do and your code does not compile after a pull request.

 The column `maybe obsolete` marks classes which can be removed anytime soon.

### CXX

STL constructs which are not in the C++11 standard included are contained here as
well as constructs which are helping us in our daily life. We differ in
here from our coding guidelines and follow the C++ STL coding guidelines
to help the user to have a painless transition from the official STL
types to ours. The API should also be identical to the corresponding
STL types but we have to make exceptions here. For instance, we do not
throw exceptions, try to avoid undefined behavior and we do not use
dynamic memory. In these cases we adjusted the API to our use case.

Most of the headers are providing some example code on how the
class should be used.

| class                   | internal | maybe obsolete | description |
|:-----------------------:|:--------:|:--------------:|:------------|
|`algorithm`          |   |   | Implements `min` and `max` for an arbitrary number of values of the same type. For instance `min(1,2,3,4,5);` |
|`convert`            |   |   | Converting a number into a string is easy, converting it back can be hard. You can use functions like `strtoll` but you still have to handle errors like under- and overflow, or converting invalid strings into number. Here we abstract all the error handling so that you can convert strings into numbers safely. |
|`expected`           |   |   | Our base class used in error handling. Every function which can fail should return an expected. With this the user knows that this function can fail and that they have to do some kind of error handling. We got inspired by the [C++ expected proposal]( http://www.open-std.org/jtc1/sc22/wg21/docs/papers/2018/p0323r7.html) and by the [rust error handling concept](https://doc.rust-lang.org/std/result/enum.Result.html). |
|`forward_list`       |   |   | Heap and exception free, relocatable implementation of `std::forward_list` |
|`function_ref`       |   |   | C++11 implementation of the next-gen C++ feature `std::function_ref` see [function_ref proposal](http://www.open-std.org/jtc1/sc22/wg21/docs/papers/2018/p0792r2.html). It behaves like `std::function` but does not own the callable. |
|`GenericRAII`        |   |   | This is an abstraction of the C++ RAII idiom. Sometimes you have constructs where you would like to perform a certain task on creation and then again when they are getting out of scope, this is where `GenericRAII` comes in. It is like a `std::lock_guard` or a `std::shared_ptr` but more generic. |
|`helplets`           |   |   | Implementations of [C++ Core Guideline](https://isocpp.github.io/CppCoreGuidelines/CppCoreGuidelines) concepts like `not_null` `Ensures` `Expects` are contained here. Additionally, we are providing some types to verify preconditions at compile time. Think of an int which has to be always greater 5, here we provide types like `greater_or_equal<int, 6>`.|
|`list`               |   |   | Heap and exception free, relocatable implementation of `std::list` |
|`MethodCallback  `  |   |   | Constructs a MethodCallback from a pointer to a specific object and a pointer to a method of that object, also as `ConstMethodCallback` available |
|`NewType<T, Policies>`|   |   | C++11 implementation of [Haskells NewType-pattern](https://wiki.haskell.org/Newtype). |
|`optional`           |   |   | C++11 implementation of the C++17 feature `std::optional` |
|`pair`               | i | X | Simplistic re-implementation of an `std::pair` It maybe becomes obsolete. |
|`poor_mans_heap`     |   |   | Acquires memory on the stack for placement new instantiations. All classes must inherit from a base class which has to be known at compile time but the class itself does not have to be known - only the size. |
|`ReferenceCounter`   | i |   | Basic building block for classes which are needing some kind of reference counting like a `std::shared_ptr` |
|`serialization`      |   | X | Implements a simple serialization concept for classes based on the idea presented here [ISOCPP serialization](https://isocpp.org/wiki/faq/serialization#serialize-text-format). |
|`set`                | i | X | Templated helper functions to create a fake `std::set` from a vector. |
|`smart_c`            |   |   | Wrapper around C and POSIX function calls which performs a full error handling. Additionally, this wrapper makes sure that `EINTR` handling is performed correctly by repeating the system call. |
|`string`             |   |   | Heap and exception free implementation of `std::string`. Attention, since the string is stack based, std::string or char array which are assigned to this string will be truncated and zero-terminated if they exceed the string capacity. |
|`type_traits`        |   |   | Extended support for evaluating types on compile-time. |
|`types`              |   |   | Declares essential building block types like `byte_t`. |
|`unique_ptr`         |   |   | Provides a heap-less unique ptr implementation, unlike the STL |
|`variant`            |   |   | C++11 implementation of the C++17 feature `std::variant` |
|`variant_queue`      |   |   | A queue which wraps multiple variants of Queues (FiFo, SoFi, ResizeableLockFreeQueue) |
|`vector`             |   |   | Heap and exception free implementation of `std::vector` |

### Concurrent

If you have to write concurrent code, never use concurrency constructs like `mutex`, `atomic`, `thread`, `semaphore` etc. directly. Most of the use cases can be solved by using an `ActiveObject` which uses as building block our `FiFo` or a
queue which is thread-safe when combined with `smart_lock`. To learn more about active objects see [Prefer Using Active Objects Instead Of Naked Threads](https://www.drdobbs.com/parallel/prefer-using-active-objects-instead-of-n/225700095).

| class                   | internal | maybe obsolete | description |
|:-----------------------:|:--------:|:--------------:|:------------|
|`ActiveObject`       | i | X | Active object base skeleton implementation inspired by [Prefer Using Active Objects Instead Of Naked Threads](https://www.drdobbs.com/parallel/prefer-using-active-objects-instead-of-n/225700095)  |
|`FiFo`               | i |   | Single Producer, Single Consumer Lock Free FiFo |
|`LoFFLi`             | i |   | Lock-free LIFO based index manager (Lock Free Free List). One building block of our memory manager. After construction it contains the indices {0 ... n} which you can acquire and release. |
|`PeriodicTask`       | i |   | Periodically executes a callable specified by the template parameter in a configurable time interval. |
|`smart_lock`         | i |   | Creates arbitrary thread safe constructs which then can be used like smart pointers. If some STL type should be thread safe use the smart_lock to create the thread safe version in one line. Based on some ideas presented in [Wrapping C++ Member Function Calls](https://stroustrup.com/wrapper.pdf) |
|`SoFi`               | i |   | Single Producer, Single Consumer Lock Free Safely overflowing FiFo (SoFi). |
|`TACO`               | i |   | Thread Aware exChange Ownership (TACO). Solution if you would like to use `std::atomic` with data types larger than 64 bit. Wait free data synchronization mechanism between threads.|
|`TriggerQueue`       | i | X | Queue with a `push` - `pop` interface where `pop` is blocking as long as the queue is empty. Can be used as a building block for active objects. |

attribute overview of the available Queues:

| Data Structure | Shared Memory usable  | Thread-Safe | Lock-Free | Concurrent Producers : Consumers | Bounded Capacity | Data Type Restriction |Use Case |
|----------------|-----------------------|-------------|-----------|----------------------------------|------------------|---|-----------------------|
|`FiFo`          | Yes | Yes | Yes | 1:1 | Yes | Copyable            | FIFO Data transfer |
|`LockfreeQueue` | Yes | Yes | Yes | n:m | Yes | Copyable or Movable | lock-free transfer of arbitrary data between multiple contexts in FIFO order with overflow handling (ringbuffer) |
|`LoFFLi`        | Yes | Yes | Yes | n:m | Yes | int32               | manage memory access, LIFO order |
|`smart_lock`    | Yes | Yes | No  | n/a | n/a | None                | Wrapper to make classes thread-safe (by using a lock)|
|`SoFi`          | Yes | Yes | Yes | 1:1 | Yes | Trivially Copyable  | lock-free transfer of small data (e.g. pointers) between two contexts in FIFO order with overflow handling (ringbuffer) |
|`TACO`          | Yes | Yes | Yes | n:m | Yes | Copyable or Movable | fast lock-free exchange data between threads|
|`TriggerQueue`  | No  | Yes | No  | n:m | Yes | Copyable            | Process events in a blocking way|

### Design pattern

| class                   | internal | maybe obsolete | description |
|:-----------------------:|:--------:|:--------------:|:------------|
|`Creation`           |  | | When implementing resource handling classes which follow the RAII idiom we may have to throw exceptions inside the constructor. As an alternative to exceptions we have the creation pattern, a specialized factory which returns the object inside of an `expected`. |
|`Command`           | i | | Base class for void(Arg) calls - known as commands. |

<<<<<<< HEAD
### Log
=======
### error-handling
The Error-Handler is a central instance for collecting al errors and react to them. In the file `error-handling.hpp` are all error enums collected. The Error-Handler has different error-levels, for more information see [error-handling.md](../doc/design/error-handling.md)
| class                   | internal | maybe obsolete | description |
|:-----------------------:|:--------:|:--------------:|:------------|
|`errorHandler`            |   | | Free function to call the Error-Handler with a defined error and an error-level, see header file for practical example.|
|`ErrorHandler`            | i | | ErrorHandler class only for testing purposes, should not be used directly |
>>>>>>> 64fa3893


### log
For information about how to use the logger API see [error-handling.md](../doc/design/error-handling.md)
| class                   | internal | maybe obsolete | description |
|:-----------------------:|:--------:|:--------------:|:------------|
|`logger`             |   | | |

<<<<<<< HEAD
### POSIX wrapper
=======

### posix wrapper
>>>>>>> 64fa3893

We abstract POSIX resources following the RAII idiom and by using our [Creation](#design-pattern) pattern. Try to exclusively use these
abstractions or add a new one when using POSIX resources like semaphores, shared memory, etc.

| class                   | internal | maybe obsolete | description |
|:-----------------------:|:--------:|:--------------:|:------------|
|`AccessController`   | i | | Interface for Access Control Lists (ACL). |
|`IpcChannel`         | i | | Helper types used by the `MessageQueue`and the `UnixDomainSocket`. |
|`MessageQueue`       | i | | Interface for Message Queues, see [ManPage mq_overview](https://www.man7.org/linux/man-pages/man7/mq_overview.7.html). |
|`mutex`              | i | | Mutex interface, see [ManPage pthread_mutex_lock](https://man7.org/linux/man-pages/man3/pthread_mutex_lock.3p.html). |
|`posix_access_rights`   | | | Rights and user management interface. |
|`Semaphore`          |   | | Semaphore interface, see [ManPage sem_overview](https://man7.org/linux/man-pages/man7/sem_overview.7.html) |
|`shared_memory_object/Allocator` | i | | Helper class for the `SharedMemoryObject`. |
|`shared_memory_object/MemoryMap` | i | | Abstraction of `mmap`, `munmap` and helper class for the `SharedMemoryObject`.|
|`shared_memory_object/SharedMemory` | i | | Abstraction of shared memory, see [ManPage shm_overview](https://www.man7.org/linux/man-pages/man7/shm_overview.7.html) and helper class for the `SharedMemoryObject`. |
|`SharedMemoryObject` | i | | Creates and maps existing shared memory into the application. |
|`system_configuration` | i | | Collection of free functions which acquire system information like the page-size. |
|`thread`              |   | | Wrapper for pthread functions like `pthread_setname_np`. |
|`Timer`              |   | | Interface for the posix timer, see [ManPage timer_create](https://www.man7.org/linux/man-pages/man2/timer_create.2.html). |
|`timespec`           | i | X | Free functions which modify `timespec`. |
|`UnixDomainSocket`   | i | | Interface for unix domain sockets. |

### Units

Never use physical properties like speed or time directly as integer or float in your code.
Otherwise you encounter problems like this function `void setTimeout(int timeout)`. What is the unit of the argument, seconds? minutes? If you use our `Duration` you see it directly in the code.
```
void setTimeout(const Duration & timeout);

setTimeout(11_s); // 11 seconds
setTimeout(5_ms); // 5 milliseconds
```

| class                   | internal | maybe obsolete | description |
|:-----------------------:|:--------:|:--------------:|:------------|
|`Duration`           | i | | Represents the unit time, is convertable to `timespec`, `timeval` and `std::chrono`. Uses user defined literals for readability.  |

### objectpool

| class                   | internal | maybe obsolete | description |
|:-----------------------:|:--------:|:--------------:|:------------|
|`ObjectPool`           | i | | Container which stores raw objects without calling the ctor of the objects.  |

### graphs

| class                   | internal | maybe obsolete | description |
|:-----------------------:|:--------:|:--------------:|:------------|
|`DirectedGraph`          | i | | Creates and manages a [directed graph](https://en.wikipedia.org/wiki/Directed_graph).  |
|`DirectedAcyclicGraph`   | i | | Like the DirectedGraph but additional checks prohibit to create edges which have a cyclic dependency.  |

### file-reader

| class                   | internal | maybe obsolete | description |
|:-----------------------:|:--------:|:--------------:|:------------|
|`FileReader`          | i | x | Wrapper for opening files and reading them. Maybe not needed. |<|MERGE_RESOLUTION|>--- conflicted
+++ resolved
@@ -102,30 +102,22 @@
 |`Creation`           |  | | When implementing resource handling classes which follow the RAII idiom we may have to throw exceptions inside the constructor. As an alternative to exceptions we have the creation pattern, a specialized factory which returns the object inside of an `expected`. |
 |`Command`           | i | | Base class for void(Arg) calls - known as commands. |
 
-<<<<<<< HEAD
-### Log
-=======
-### error-handling
+### Error handling
+
 The Error-Handler is a central instance for collecting al errors and react to them. In the file `error-handling.hpp` are all error enums collected. The Error-Handler has different error-levels, for more information see [error-handling.md](../doc/design/error-handling.md)
 | class                   | internal | maybe obsolete | description |
 |:-----------------------:|:--------:|:--------------:|:------------|
 |`errorHandler`            |   | | Free function to call the Error-Handler with a defined error and an error-level, see header file for practical example.|
 |`ErrorHandler`            | i | | ErrorHandler class only for testing purposes, should not be used directly |
->>>>>>> 64fa3893
 
+### Log
 
-### log
 For information about how to use the logger API see [error-handling.md](../doc/design/error-handling.md)
 | class                   | internal | maybe obsolete | description |
 |:-----------------------:|:--------:|:--------------:|:------------|
 |`logger`             |   | | |
 
-<<<<<<< HEAD
 ### POSIX wrapper
-=======
-
-### posix wrapper
->>>>>>> 64fa3893
 
 We abstract POSIX resources following the RAII idiom and by using our [Creation](#design-pattern) pattern. Try to exclusively use these
 abstractions or add a new one when using POSIX resources like semaphores, shared memory, etc.
