// Copyright (c) 2019 by Robert Bosch GmbH. All rights reserved.
// Copyright (c) 2021 by Apex.AI Inc. All rights reserved.
//
// Licensed under the Apache License, Version 2.0 (the "License");
// you may not use this file except in compliance with the License.
// You may obtain a copy of the License at
//
//     http://www.apache.org/licenses/LICENSE-2.0
//
// Unless required by applicable law or agreed to in writing, software
// distributed under the License is distributed on an "AS IS" BASIS,
// WITHOUT WARRANTIES OR CONDITIONS OF ANY KIND, either express or implied.
// See the License for the specific language governing permissions and
// limitations under the License.
//
// SPDX-License-Identifier: Apache-2.0

#include "iceoryx_hoofs/log/logstream.hpp"

#include "iceoryx_hoofs/log/logger.hpp"
#include "iceoryx_hoofs/log/logging.hpp"

#include <chrono>
#include <ctime>
#include <iomanip>

namespace iox
{
namespace log
{
LogStream::LogStream(Logger& logger, LogLevel logLevel) noexcept
    : m_logger(logger)
{
    m_logEntry.level = logLevel;
    /// @todo do we want to do this only when loglevel is higher than global loglevel?
    auto timePoint = std::chrono::high_resolution_clock::now();
    m_logEntry.time = std::chrono::duration_cast<std::chrono::milliseconds>(timePoint.time_since_epoch());
}

LogStream::~LogStream() noexcept
{
    Flush();
}

<<<<<<< HEAD
void LogStream::Flush() noexcept
=======
// NOLINTNEXTLINE(readability-identifier-naming)
void LogStream::Flush()
>>>>>>> a8c40c46
{
    /// @todo do we want to send the log to the logger even if the loglevel is lower than the global log level?
    if (!m_flushed)
    {
        m_flushed = true;
        m_logger.Log(m_logEntry);
        m_logEntry.message.clear();
        /// @todo do we need to reset the m_logTime? maybe just print a counter with each flush?
    }
}

LogStream& LogStream::operator<<(const char* cstr) noexcept
{
    m_logEntry.message.append(cstr);
    m_flushed = false;
    return *this;
}

LogStream& LogStream::operator<<(const std::string& str) noexcept
{
    m_logEntry.message.append(str);
    m_flushed = false;
    return *this;
}

LogStream& operator<<(LogStream& out, LogLevel value) noexcept
{
    switch (value)
    {
    case LogLevel::kOff:
        return (out << "Off");
    case LogLevel::kFatal:
        return (out << "Fatal");
    case LogLevel::kError:
        return (out << "Error");
    case LogLevel::kWarn:
        return (out << "Warn");
    case LogLevel::kInfo:
        return (out << "Info");
    case LogLevel::kDebug:
        return (out << "Debug");
    case LogLevel::kVerbose:
        return (out << "Verbose");
    default:
        return (out << "Off");
    }
}

LogStream& LogStream::operator<<(const LogRawBuffer& value) noexcept
{
    std::stringstream ss;
    ss << "0x[";
    ss << std::hex << std::setfill('0');
    for (int8_t i = 0; i < value.size; ++i)
    {
        // the '+value' is there to not interpret the uint8_t as char and print the character instead of the hex value
        ss << (i > 0 ? " " : "")
           << std::setw(2)
           // NOLINTNEXTLINE(cppcoreguidelines-pro-bounds-pointer-arithmetic)
           << +value.data[i];
    }
    ss << "]";
    m_logEntry.message.append(ss.str());
    m_flushed = false;
    return *this;
}

} // namespace log
} // namespace iox<|MERGE_RESOLUTION|>--- conflicted
+++ resolved
@@ -42,12 +42,8 @@
     Flush();
 }
 
-<<<<<<< HEAD
+// NOLINTNEXTLINE(readability-identifier-naming)
 void LogStream::Flush() noexcept
-=======
-// NOLINTNEXTLINE(readability-identifier-naming)
-void LogStream::Flush()
->>>>>>> a8c40c46
 {
     /// @todo do we want to send the log to the logger even if the loglevel is lower than the global log level?
     if (!m_flushed)
