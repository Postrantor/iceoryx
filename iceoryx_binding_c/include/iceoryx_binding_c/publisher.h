// Copyright (c) 2020 by Robert Bosch GmbH. All rights reserved.
// Copyright (c) 2020 - 2021 by Apex.AI Inc. All rights reserved.
//
// Licensed under the Apache License, Version 2.0 (the "License");
// you may not use this file except in compliance with the License.
// You may obtain a copy of the License at
//
//     http://www.apache.org/licenses/LICENSE-2.0
//
// Unless required by applicable law or agreed to in writing, software
// distributed under the License is distributed on an "AS IS" BASIS,
// WITHOUT WARRANTIES OR CONDITIONS OF ANY KIND, either express or implied.
// See the License for the specific language governing permissions and
// limitations under the License.
//
// SPDX-License-Identifier: Apache-2.0

#ifndef IOX_BINDING_C_PUBLISHER_H
#define IOX_BINDING_C_PUBLISHER_H

#include "iceoryx_binding_c/enums.h"
#include "iceoryx_binding_c/internal/c2cpp_binding.h"
#include "iceoryx_binding_c/service_description.h"
#include "iceoryx_binding_c/types.h"

/// @brief publisher handle
typedef struct cpp2c_Publisher* iox_pub_t;

/// @brief options to be set for a publisher
typedef struct
{
    /// @brief Size of the history chunk queue
    uint64_t historyCapacity;

    /// @brief Name of the node the publisher belongs to
    /// @note nullptr indicates that the default node name is used
    const char* nodeName;

    /// @brief The option whether the publisher should already be offered when creating it
    bool offerOnCreate;

<<<<<<< HEAD
    /// @brief describes whether a publisher blocks when subscriber queue is full
    ENUM iox_SubscriberTooSlowPolicy deliveryQueueFullPolicy;

    /// @brief The size of the user-header
    /// @note must be a multiple of the alignment and is by default is 0 to indicate that no user-header is used
    uint32_t userHeaderSize;

    /// @brief The alignment of the user-header
    /// @note must be a power of two and the maximum allowed user-header alignment is 8
    uint32_t userHeaderAlignment;

=======
>>>>>>> 79db27b7
    /// @brief this value will be set exclusively by `iox_pub_options_init` and is not supposed to be modified otherwise
    uint64_t initCheck;
} iox_pub_options_t;

/// @brief initialize publisher options to default values
/// @param[in] options pointer to options to be initialized,
///                    emit warning if it is a null pointer
/// @attention This must always be called on a newly created options struct to
///            prevent uninitialized values. The options may get extended
///            in the future.
void iox_pub_options_init(iox_pub_options_t* options);

/// @brief check whether the publisher options were initialized by iox_pub_options_init
/// @param[in] options pointer to options to be checked
/// @return true if options are not null and were initialized, false otherwise
bool iox_pub_options_is_initialized(const iox_pub_options_t* const options);

/// @brief creates a publisher handle
/// @param[in] self pointer to preallocated memory of size = sizeof(iox_pub_storage_t)
/// @param[in] service serviceString
/// @param[in] instance instanceString
/// @param[in] event eventString
/// @param[in] options publisher options set by the user,
///                    if it is a null pointer default options are used
/// @return handle of the publisher
iox_pub_t iox_pub_init(iox_pub_storage_t* self,
                       const char* const service,
                       const char* const instance,
                       const char* const event,
                       const iox_pub_options_t* const options);

/// @brief removes a publisher handle
/// @param[in] self the handle which should be removed
void iox_pub_deinit(iox_pub_t const self);

/// @brief allocates a chunk in the shared memory
/// @param[in] self handle of the publisher
/// @param[in] userPayloadOfChunk pointer in which a pointer to the user-payload of the allocated chunk is stored
/// @param[in] userPayloadSize user-payload size of the allocated chunk
/// @return on success it returns AllocationResult_SUCCESS otherwise a value which
///         describes the error
/// @note for the user-payload alignment `IOX_C_CHUNK_DEFAULT_USER_PAYLOAD_ALIGNMENT` is used
///       for a custom user-payload alignment please use `iox_pub_loan_aligned_chunk`
ENUM iox_AllocationResult iox_pub_loan_chunk(iox_pub_t const self,
                                             void** const userPayloadOfChunk,
                                             const uint32_t userPayloadSize);

/// @brief allocates a chunk in the shared memory with a custom alignment for the user-payload
/// @param[in] self handle of the publisher
/// @param[in] userPayloadOfChunk pointer in which a pointer to the user-payload of the allocated chunk is stored
/// @param[in] userPayloadSize user-payload size of the allocated chunk
/// @param[in] userPayloadAlignment user-payload alignment of the allocated chunk
/// @return on success it returns AllocationResult_SUCCESS otherwise a value which
///         describes the error
ENUM iox_AllocationResult iox_pub_loan_aligned_chunk(iox_pub_t const self,
                                                     void** const userPayloadOfChunk,
                                                     const uint32_t userPayloadSize,
                                                     const uint32_t userPayloadAlignment);

/// @brief allocates a chunk in the shared memory with a section for the user-header and a custom alignment for the
/// user-payload
/// @param[in] self handle of the publisher
/// @param[in] userPayloadOfChunk pointer in which a pointer to the user-payload of the allocated chunk is stored
/// @param[in] userPayloadSize user-payload size of the allocated chunk
/// @param[in] userPayloadAlignment user-payload alignment of the allocated chunk
/// @param[in] userHeaderSize user-header size of the allocated chunk
/// @param[in] userHeaderAlignment user-header alignment of the allocated chunk
/// @return on success it returns AllocationResult_SUCCESS otherwise a value which
///         describes the error
ENUM iox_AllocationResult iox_pub_loan_aligned_chunk_with_user_header(iox_pub_t const self,
                                                                      void** const userPayloadOfChunk,
                                                                      const uint32_t userPayloadSize,
                                                                      const uint32_t userPayloadAlignment,
                                                                      const uint32_t userHeaderSize,
                                                                      const uint32_t userHeaderAlignment);

/// @brief releases ownership of a previously allocated chunk without sending it
/// @param[in] self handle of the publisher
/// @param[in] userPayloadOfChunk pointer to the user-payload of the chunk which should be free'd
void iox_pub_release_chunk(iox_pub_t const self, void* const userPayloadOfChunk);

/// @brief sends a previously allocated chunk
/// @param[in] self handle of the publisher
/// @param[in] userPayloadOfChunk pointer to the user-payload of the chunk which should be send
void iox_pub_publish_chunk(iox_pub_t const self, void* const userPayloadOfChunk);

/// @brief returns the previously sended chunk
/// @param[in] self handle of the publisher
/// @return nullptr if no chunk was previously send otherwise a pointer to the
///           previous chunk
const void* iox_pub_loan_previous_chunk(iox_pub_t const self);

/// @brief offers the service
/// @param[in] self handle of the publisher
void iox_pub_offer(iox_pub_t const self);

/// @brief stop offering the service
/// @param[in] self handle of the publisher
void iox_pub_stop_offer(iox_pub_t const self);

/// @brief is the service still offered
/// @param[in] self handle of the publisher
/// @return true is the service is offered otherwise false
bool iox_pub_is_offered(iox_pub_t const self);

/// @brief does the service have subscribers
/// @param[in] self handle of the publisher
/// @return true if there are subscribers otherwise false
bool iox_pub_has_subscribers(iox_pub_t const self);

/// @brief returns the service description of the publisher
/// @param[in] self handle to the publisher
/// @return the service description
iox_service_description_t iox_pub_get_service_description(iox_pub_t const self);
#endif<|MERGE_RESOLUTION|>--- conflicted
+++ resolved
@@ -39,20 +39,9 @@
     /// @brief The option whether the publisher should already be offered when creating it
     bool offerOnCreate;
 
-<<<<<<< HEAD
     /// @brief describes whether a publisher blocks when subscriber queue is full
     ENUM iox_SubscriberTooSlowPolicy deliveryQueueFullPolicy;
 
-    /// @brief The size of the user-header
-    /// @note must be a multiple of the alignment and is by default is 0 to indicate that no user-header is used
-    uint32_t userHeaderSize;
-
-    /// @brief The alignment of the user-header
-    /// @note must be a power of two and the maximum allowed user-header alignment is 8
-    uint32_t userHeaderAlignment;
-
-=======
->>>>>>> 79db27b7
     /// @brief this value will be set exclusively by `iox_pub_options_init` and is not supposed to be modified otherwise
     uint64_t initCheck;
 } iox_pub_options_t;
