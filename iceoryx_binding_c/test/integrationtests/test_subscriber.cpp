--- conflicted
+++ resolved
@@ -63,13 +63,8 @@
 
     void Subscribe(SubscriberPortData* ptr)
     {
-<<<<<<< HEAD
-        uint64_t queueCapacity = MAX_CHUNKS_HELD_PER_RECEIVER;
+        uint64_t queueCapacity = MAX_CHUNKS_HELD_PER_SUBSCRIBER_SIMULTANEOUSLY;
         iox_sub_subscribe(m_sut, queueCapacity);
-=======
-        uint64_t queueCapacity = MAX_CHUNKS_HELD_PER_SUBSCRIBER_SIMULTANEOUSLY;
-        iox_sub_subscribe(ptr, queueCapacity);
->>>>>>> 8bd8b705
 
         SubscriberPortSingleProducer(ptr).tryGetCaProMessage();
         iox::capro::CaproMessage caproMessage(iox::capro::CaproMessageType::ACK, TEST_SERVICE_DESCRIPTION);
@@ -181,11 +176,7 @@
 
     auto sharedChunk = m_memoryManager.getChunk(100);
     static_cast<data_t*>(sharedChunk.getPayload())->value = 1234;
-<<<<<<< HEAD
-    m_chunkPusher.push(sharedChunk);
-=======
-    m_chunkPusher.tryPush(m_memoryManager.getChunk(100));
->>>>>>> 8bd8b705
+    m_chunkPusher.tryPush(sharedChunk);
 
     const void* chunk = nullptr;
 
@@ -199,21 +190,12 @@
     const void* chunk = nullptr;
     for (uint64_t i = 0; i < MAX_CHUNKS_HELD_PER_SUBSCRIBER_SIMULTANEOUSLY + 1; ++i)
     {
-<<<<<<< HEAD
-        m_chunkPusher.push(m_memoryManager.getChunk(100));
+        m_chunkPusher.tryPush(m_memoryManager.getChunk(100));
         iox_sub_get_chunk(m_sut, &chunk);
     }
 
-    m_chunkPusher.push(m_memoryManager.getChunk(100));
+    m_chunkPusher.tryPush(m_memoryManager.getChunk(100));
     EXPECT_EQ(iox_sub_get_chunk(m_sut, &chunk), ChunkReceiveResult_TOO_MANY_CHUNKS_HELD_IN_PARALLEL);
-=======
-        m_chunkPusher.tryPush(m_memoryManager.getChunk(100));
-        iox_sub_get_chunk(&m_portPtr, &chunk);
-    }
-
-    m_chunkPusher.tryPush(m_memoryManager.getChunk(100));
-    EXPECT_EQ(iox_sub_get_chunk(&m_portPtr, &chunk), ChunkReceiveResult_TOO_MANY_CHUNKS_HELD_IN_PARALLEL);
->>>>>>> 8bd8b705
 }
 
 TEST_F(iox_sub_test, releaseChunkWorks)
@@ -237,13 +219,8 @@
         m_chunkPusher.tryPush(m_memoryManager.getChunk(100));
     }
 
-<<<<<<< HEAD
-    EXPECT_THAT(m_memoryManager.getMemPoolInfo(0).m_usedChunks, Eq(MAX_CHUNKS_HELD_PER_RECEIVER));
+    EXPECT_THAT(m_memoryManager.getMemPoolInfo(0).m_usedChunks, Eq(MAX_CHUNKS_HELD_PER_SUBSCRIBER_SIMULTANEOUSLY));
     iox_sub_release_queued_chunks(m_sut);
-=======
-    EXPECT_THAT(m_memoryManager.getMemPoolInfo(0).m_usedChunks, Eq(MAX_CHUNKS_HELD_PER_SUBSCRIBER_SIMULTANEOUSLY));
-    iox_sub_release_queued_chunks(&m_portPtr);
->>>>>>> 8bd8b705
     EXPECT_THAT(m_memoryManager.getMemPoolInfo(0).m_usedChunks, Eq(0u));
 }
 
@@ -274,4 +251,4 @@
     }
 
     EXPECT_TRUE(iox_sub_has_lost_chunks(m_sut));
-}
+}